package bsonutil

import (
	"math"
	"math/big"

	"github.com/mongodb/mongo-tools/common/log"
	"github.com/samber/lo"
	"go.mongodb.org/mongo-driver/bson"
	"go.mongodb.org/mongo-driver/bson/primitive"
)

// validIndexOptions are taken from https://github.com/mongodb/mongo/blob/master/src/mongo/db/index/index_descriptor.h
var validIndexOptions = map[string]bool{
	"2dsphereIndexVersion":    true,
	"background":              true,
	"bits":                    true,
	"bucketSize":              true,
	"coarsestIndexedLevel":    true,
	"collation":               true,
	"default_language":        true,
	"expireAfterSeconds":      true,
	"finestIndexedLevel":      true,
	"key":                     true,
	"language_override":       true,
	"max":                     true,
	"min":                     true,
	"name":                    true,
	"ns":                      true,
	"partialFilterExpression": true,
	"sparse":                  true,
	"storageEngine":           true,
	"textIndexVersion":        true,
	"unique":                  true,
	"v":                       true,
	"weights":                 true,
	"wildcardProjection":      true,
}

const epsilon = 1e-9

func IsIndexKeysEqual(indexKey1 bson.D, indexKey2 bson.D) bool {
	if len(indexKey1) != len(indexKey2) {
		// two indexes have different number of keys
		return false
	}

	for j, elem := range indexKey1 {
		if elem.Key != indexKey2[j].Key {
			return false
		}

		// After ConvertLegacyIndexKeys, index key value should only be numerical or string value
		switch key1Value := elem.Value.(type) {
		case string:
			if key2Value, ok := indexKey2[j].Value.(string); ok {
				if key1Value == key2Value {
					continue
				}
			}
			return false
		default:
			if key1Value, ok := Bson2Float64(key1Value); ok {
				if key2Value, ok := Bson2Float64(indexKey2[j].Value); ok {
					if math.Abs(key1Value-key2Value) < epsilon {
						continue
					}
				}
			}
			return false
		}
	}
	return true
}

// ConvertLegacyIndexKeys transforms the values of index definitions pre 3.4 into
// the stricter index definitions of 3.4+. Prior to 3.4, any value in an index key
// that isn't a negative number or that isn't a string is treated as int32(1).
// The one exception is an empty string is treated as int32(1).
// All other strings that aren't one of ["2d", "geoHaystack", "2dsphere", "hashed", "text", ""]
// will cause the index build to fail. See TOOLS-2412 for more information.
//
// This function logs the keys that are converted.
//
// For a “quiet” variant of this function, see ConvertLegacyIndexKeyValue.
func ConvertLegacyIndexKeys(indexKey bson.D, ns string) {
	var converted bool
	originalJSONString := CreateExtJSONString(indexKey)
	for j, elem := range indexKey {
<<<<<<< HEAD
		newValue, convertedThis := ConvertLegacyIndexKeyValue(elem.Value)

		if convertedThis {
			indexKey[j].Value = newValue
=======
		switch v := elem.Value.(type) {
		case int:
			if v == 0 {
				indexKey[j].Value = int32(1)
				converted = true
			}
		case int32:
			if v == int32(0) {
				indexKey[j].Value = int32(1)
				converted = true
			}
		case int64:
			if v == int64(0) {
				indexKey[j].Value = int32(1)
				converted = true
			}
		case float64:
			if math.Abs(v) < epsilon {
				indexKey[j].Value = int32(lo.Ternary(v >= 0, 1, -1))
				converted = true
			}
		case primitive.Decimal128:
			if bi, _, err := v.BigInt(); err == nil {
				if bi.Cmp(big.NewInt(0)) == 0 {
					indexKey[j].Value = int32(1)
					converted = true
				}
			}
		case string:
			// Only convert an empty string
			if v == "" {
				indexKey[j].Value = int32(1)
				converted = true
			}
		default:
			// Convert all types that aren't strings or numbers
			indexKey[j].Value = int32(1)
>>>>>>> ff17a316
			converted = true
		}
	}
	if converted {
		newJSONString := CreateExtJSONString(indexKey)
		log.Logvf(
			log.Always,
			"convertLegacyIndexes: converted index values '%s' to '%s' on collection '%s'",
			originalJSONString,
			newJSONString,
			ns,
		)
	}
}

// ConvertLegacyIndexKeyValue provides ConvertLegacyIndexKeys’s implementation
// without logging or mutating inputs. It just returns the normalized value
// and a boolean that indicates whether the value was normalized/converted.
func ConvertLegacyIndexKeyValue(value any) (any, bool) {
	var needsConversion bool

	switch v := value.(type) {
	case int:
		if v == 0 {
			needsConversion = true
		}
	case int32:
		if v == int32(0) {
			needsConversion = true
		}
	case int64:
		if v == int64(0) {
			needsConversion = true
		}
	case float64:
		if math.Abs(v-float64(0)) < epsilon {
			needsConversion = true
		}
	case primitive.Decimal128:
		if bi, _, err := v.BigInt(); err == nil {
			if bi.Cmp(big.NewInt(0)) == 0 {
				needsConversion = true
			}
		}
	case string:
		// Only convert an empty string
		if v == "" {
			needsConversion = true
		}
	default:
		// Convert all types that aren't strings or numbers
		needsConversion = true
	}

	if needsConversion {
		value = int32(1)
	}

	return value, needsConversion
}

// ConvertLegacyIndexOptions removes options that don't match a known list of index options.
// It is preferable to use the ignoreUnknownIndexOptions on the createIndex command to
// force the server to do this task. But that option was only added in 4.1.9. So for
// pre 3.4 indexes being added to servers 3.4 - 4.2, we must strip the options in the client.
// This function processes the indexes Options inside collection dump.
func ConvertLegacyIndexOptions(indexOptions bson.M) {
	var converted bool
	originalJSONString := CreateExtJSONString(indexOptions)
	for key := range indexOptions {
		if _, ok := validIndexOptions[key]; !ok {
			delete(indexOptions, key)
			converted = true
		}
	}
	if converted {
		newJSONString := CreateExtJSONString(indexOptions)
		log.Logvf(log.Always, "convertLegacyIndexes: converted index options '%s' to '%s'",
			originalJSONString, newJSONString)
	}
}

// ConvertLegacyIndexOptionsFromOp removes options that don't match a known list of index options.
// It is preferable to use the ignoreUnknownIndexOptions on the createIndex command to
// force the server to do this task. But that option was only added in 4.1.9. So for
// pre 3.4 indexes being added to servers 3.4 - 4.2, we must strip the options in the client.
// This function processes the index options inside createIndexes command.
func ConvertLegacyIndexOptionsFromOp(indexOptions *bson.D) {
	var converted bool
	originalJSONString := CreateExtJSONString(indexOptions)
	var newIndexOptions bson.D

	for i, elem := range *indexOptions {
		if _, ok := validIndexOptions[elem.Key]; !ok && elem.Key != "createIndexes" {
			// Remove this key.
			converted = true
		} else {
			newIndexOptions = append(newIndexOptions, (*indexOptions)[i])
		}
	}
	if converted {
		*indexOptions = newIndexOptions
		newJSONString := CreateExtJSONString(newIndexOptions)
		log.Logvf(
			log.Always,
			"ConvertLegacyIndexOptionsFromOp: converted index options '%s' to '%s'",
			originalJSONString,
			newJSONString,
		)
	}
}

// CreateExtJSONString stringifies doc as Extended JSON. It does not error
// if it's unable to marshal the doc to JSON.
func CreateExtJSONString(doc interface{}) string {
	// by default return "<unable to format document>"" since we don't
	// want to throw an error when formatting informational messages.
	// An error would be inconsequential.
	JSONString := "<unable to format document>"
	JSONBytes, err := MarshalExtJSONReversible(doc, false, false)
	if err == nil {
		JSONString = string(JSONBytes)
	}
	return JSONString
}<|MERGE_RESOLUTION|>--- conflicted
+++ resolved
@@ -87,50 +87,10 @@
 	var converted bool
 	originalJSONString := CreateExtJSONString(indexKey)
 	for j, elem := range indexKey {
-<<<<<<< HEAD
 		newValue, convertedThis := ConvertLegacyIndexKeyValue(elem.Value)
 
 		if convertedThis {
 			indexKey[j].Value = newValue
-=======
-		switch v := elem.Value.(type) {
-		case int:
-			if v == 0 {
-				indexKey[j].Value = int32(1)
-				converted = true
-			}
-		case int32:
-			if v == int32(0) {
-				indexKey[j].Value = int32(1)
-				converted = true
-			}
-		case int64:
-			if v == int64(0) {
-				indexKey[j].Value = int32(1)
-				converted = true
-			}
-		case float64:
-			if math.Abs(v) < epsilon {
-				indexKey[j].Value = int32(lo.Ternary(v >= 0, 1, -1))
-				converted = true
-			}
-		case primitive.Decimal128:
-			if bi, _, err := v.BigInt(); err == nil {
-				if bi.Cmp(big.NewInt(0)) == 0 {
-					indexKey[j].Value = int32(1)
-					converted = true
-				}
-			}
-		case string:
-			// Only convert an empty string
-			if v == "" {
-				indexKey[j].Value = int32(1)
-				converted = true
-			}
-		default:
-			// Convert all types that aren't strings or numbers
-			indexKey[j].Value = int32(1)
->>>>>>> ff17a316
 			converted = true
 		}
 	}
@@ -150,46 +110,40 @@
 // without logging or mutating inputs. It just returns the normalized value
 // and a boolean that indicates whether the value was normalized/converted.
 func ConvertLegacyIndexKeyValue(value any) (any, bool) {
-	var needsConversion bool
-
 	switch v := value.(type) {
 	case int:
 		if v == 0 {
-			needsConversion = true
+			return int32(1), true
 		}
 	case int32:
 		if v == int32(0) {
-			needsConversion = true
+			return int32(1), true
 		}
 	case int64:
 		if v == int64(0) {
-			needsConversion = true
+			return int32(1), true
 		}
 	case float64:
-		if math.Abs(v-float64(0)) < epsilon {
-			needsConversion = true
+		if math.Abs(v) < epsilon {
+			return int32(lo.Ternary(v >= 0, 1, -1)), true
 		}
 	case primitive.Decimal128:
 		if bi, _, err := v.BigInt(); err == nil {
 			if bi.Cmp(big.NewInt(0)) == 0 {
-				needsConversion = true
+				return int32(1), true
 			}
 		}
 	case string:
 		// Only convert an empty string
 		if v == "" {
-			needsConversion = true
+			return int32(1), true
 		}
 	default:
 		// Convert all types that aren't strings or numbers
-		needsConversion = true
-	}
-
-	if needsConversion {
-		value = int32(1)
-	}
-
-	return value, needsConversion
+		return int32(1), true
+	}
+
+	return value, false
 }
 
 // ConvertLegacyIndexOptions removes options that don't match a known list of index options.
