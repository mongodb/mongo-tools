package platform

import (
	"fmt"
	"os/exec"
	"sort"
	"strings"

	"github.com/mongodb/mongo-tools/release/env"
)

type OS string

const (
	OSWindows OS = "windows"
	OSLinux      = "linux"
	OSMac        = "mac"
)

type Pkg string

const (
	PkgDeb Pkg = "deb"
	PkgRPM     = "rpm"
)

type Repo string

const (
	RepoOrg        Repo = "org"
	RepoEnterprise      = "enterprise"
)

type Arch string

const (
	ArchArm64   Arch = "arm64"
	ArchS390x        = "s390x"
	ArchPpc64le      = "ppc64le"
	ArchX86_64       = "x86_64"
)

// Platform represents a platform (a combination of OS, distro,
// version, and architecture) on which we may build/test the tools.
// There should be at least one evergreen buildvariant per platform,
// and there may be multiple.
type Platform struct {
<<<<<<< HEAD
	Name string
	// This is used to override the variant name. It should only be used for
	// special builds. In general, we want to use the OS name + arch for the
	// variant name.
	VariantName     string
	Arch            string
	OS              string
	Pkg             string
	Repos           []string
	BuildTags       []string
	BinaryExt       string
	SkipForJSONFeed bool
=======
	Name      string
	Arch      Arch
	OS        OS
	Pkg       Pkg
	Repos     []Repo
	BuildTags []string
	BinaryExt string
>>>>>>> e3c3f0c3
}

func (p Platform) Variant() string {
	if p.VariantName != "" {
		return p.VariantName
	}
	if p.Arch == ArchX86_64 {
		return p.Name
	}
	return fmt.Sprintf("%s-%s", p.Name, p.Arch)
}

const evgVariantVar = "EVG_VARIANT"

// GetFromEnv returns the Platform for this host, based on the value
// of EVG_VARIANT. It returns an error if EVG_VARIANT is unset or set
// to an unknown value.
func GetFromEnv() (Platform, error) {
	variant, err := env.EvgVariant()
	if err != nil {
		return Platform{}, err
	}

	if variant == "ubuntu-race" {
		variant = "ubuntu1804"
	}

	pf, ok := GetByVariant(variant)
	if !ok {
		return Platform{}, fmt.Errorf("unknown evg variant %q", variant)
	}
	return pf, nil
}

// DetectLocal detects the platform for non-evergreen use cases.
func DetectLocal() (Platform, error) {
	cmd := exec.Command("uname", "-s")
	out, err := cmd.Output()
	if err != nil {
		return Platform{}, fmt.Errorf("failed to run uname: %w", err)
	}
	kernelName := strings.TrimSpace(string(out))

	if strings.HasPrefix(kernelName, "CYGWIN") {
		pf, ok := GetByVariant("windows")
		if !ok {
			panic("windows platform name changed")
		}
		return pf, nil
	}

	switch kernelName {
	case "Linux":
		pf, ok := GetByVariant("ubuntu1804")
		if !ok {
			panic("ubuntu1804 platform name changed")
		}
		return pf, nil
	case "Darwin":
		pf, ok := GetByVariant("macos")
		if !ok {
			panic("macos platform name changed")
		}
		return pf, nil
	}

	return Platform{}, fmt.Errorf("failed to detect local platform from kernel name %q", kernelName)
}

func GetByVariant(variant string) (Platform, bool) {
	if platformsByVariant == nil {
		platformsByVariant = make(map[string]Platform)
		for _, p := range platforms {
			platformsByVariant[p.Variant()] = p
		}
	}
	p, ok := platformsByVariant[variant]
	return p, ok
}

// CountForReleaseJSON returns the number of platforms that we expect to put into the release
// JSON. This is all platforms _except_ those where the `SkipForJSONFeed` field is true.
func CountForReleaseJSON() int {
	count := 0
	for _, p := range platforms {
		if p.SkipForJSONFeed {
			continue
		}
		count++
	}
	return count
}

func (p Platform) DebianArch() string {
	if p.Pkg != PkgDeb {
		panic("called DebianArch on non-debian platform")
	}
	switch p.Arch {
	case ArchX86_64:
		return "amd64"
	case ArchPpc64le:
		return "ppc64el"
	// other archs are the same name on Debian.
	default:
		return p.Arch.String()
	}
}

func (p Platform) RPMArch() string {
	if p.Pkg != PkgRPM {
		panic("called RPMArch on non-rpm platform")
	}
	switch p.Arch {
	case ArchArm64:
		return "aarch64"
	// other archs are the same name on RPM.
	default:
		return p.Arch.String()
	}
}

func (p Platform) ArtifactExtensions() []string {
	switch p.OS {
	case OSLinux:
		return []string{"tgz", "tgz.sig", p.Pkg.String()}
	case OSMac:
		return []string{"zip"}
	case OSWindows:
		return []string{"zip", "zip.sig", "msi"}
	}
	panic("unreachable")
}

func (p Platform) asGolangString() string {
	tmpl := `
{
    Name: "%s",
    Arch: %s,
    OS: %s,%s%s
    BuildTags: %s,%s
}`

	var pkg string
	if p.Pkg != "" {
		pkg = indentGolangField("Pkg", p.Pkg.ConstName())
	}

	var repos string
	if len(p.Repos) > 0 {
		var consts []string
		for _, r := range p.Repos {
			consts = append(consts, r.ConstName())
		}
		sort.Strings(consts)
		repos = indentGolangField("Repos", fmt.Sprintf("[]Repo{%s}", strings.Join(consts, ", ")))
	}

	var buildTags string
	if len(p.BuildTags) > 0 {
		if len(p.BuildTags) == len(defaultBuildTags) {
			buildTags = "defaultBuildTags"
		} else {
			var tags []string
			for _, t := range p.BuildTags {
				tags = append(tags, fmt.Sprintf(`"%s"`, t))
			}
			sort.Strings(tags)
			buildTags = fmt.Sprintf("[]string{%s}", strings.Join(tags, ", "))
		}
	}

	var binaryExt string
	if p.BinaryExt != "" {
		binaryExt = indentGolangField("BinaryExt", fmt.Sprintf(`"%s"`, p.BinaryExt))
	}

	return fmt.Sprintf(tmpl, p.Name, p.Arch.ConstName(), p.OS.ConstName(), pkg, repos, buildTags, binaryExt)
}

func indentGolangField(name, value string) string {
	return fmt.Sprintf("\n    %s: %s,", name, value)
}

func (o OS) ConstName() string {
	switch o {
	case OSWindows:
		return "OSWindows"
	case OSLinux:
		return "OSLinux"
	case OSMac:
		return "OSMac"
	}
	panic("unreachable")
}

func (o OS) String() string {
	return string(o)
}

func (p Pkg) ConstName() string {
	switch p {
	case PkgDeb:
		return "PkgDeb"
	case PkgRPM:
		return "PkgRPM"
	}
	panic("unreachable")
}

func (p Pkg) String() string {
	return string(p)
}

func (r Repo) ConstName() string {
	switch r {
	case RepoOrg:
		return "RepoOrg"
	case RepoEnterprise:
		return "RepoEnterprise"
	}
	panic("unreachable")
}

func (r Repo) String() string {
	return string(r)
}

func (a Arch) ConstName() string {
	switch a {
	case ArchArm64:
		return "ArchArm64"
	case ArchS390x:
		return "ArchS390x"
	case ArchPpc64le:
		return "ArchPpc64le"
	case ArchX86_64:
		return "ArchX86_64"
	}
	panic("unreachable")
}

func (a Arch) String() string {
	return string(a)
}

var platformsByVariant map[string]Platform
var defaultBuildTags = []string{"ssl", "sasl", "gssapi", "failpoints"}

// Please keep this list sorted by Name and then Arch. This makes it easier to determine
// whether a given platform exists in the list.
var platforms = []Platform{
	{
		Name:      "amazon",
		Arch:      ArchX86_64,
		OS:        OSLinux,
		Pkg:       PkgRPM,
		Repos:     []Repo{RepoEnterprise, RepoOrg},
		BuildTags: defaultBuildTags,
	},
	{
		Name:      "amazon2",
		Arch:      ArchArm64,
		OS:        OSLinux,
		Pkg:       PkgRPM,
		Repos:     []Repo{RepoEnterprise, RepoOrg},
		BuildTags: defaultBuildTags,
	},
	{
		Name:      "amazon2",
		Arch:      ArchX86_64,
		OS:        OSLinux,
		Pkg:       PkgRPM,
		Repos:     []Repo{RepoEnterprise, RepoOrg},
		BuildTags: defaultBuildTags,
	},
	{
		Name:      "debian10",
		Arch:      ArchX86_64,
		OS:        OSLinux,
		Pkg:       PkgDeb,
		Repos:     []Repo{RepoEnterprise, RepoOrg},
		BuildTags: defaultBuildTags,
	},
	{
		Name:      "debian11",
		Arch:      ArchX86_64,
		OS:        OSLinux,
		Pkg:       PkgDeb,
		Repos:     []Repo{RepoEnterprise, RepoOrg},
		BuildTags: defaultBuildTags,
	},
	{
		Name:      "debian81",
		Arch:      ArchX86_64,
		OS:        OSLinux,
		Pkg:       PkgDeb,
		Repos:     []Repo{RepoEnterprise, RepoOrg},
		BuildTags: defaultBuildTags,
	},
	{
		Name:      "debian81",
		Arch:      ArchX86_64,
		OS:        OSLinux,
		Pkg:       PkgDeb,
		Repos:     []Repo{RepoEnterprise, RepoOrg},
		BuildTags: defaultBuildTags,
	},
	{
		Name:      "debian92",
		Arch:      ArchX86_64,
		OS:        OSLinux,
		Pkg:       PkgDeb,
		Repos:     []Repo{RepoEnterprise, RepoOrg},
		BuildTags: defaultBuildTags,
	},
	{
		Name:      "debian92",
		Arch:      ArchX86_64,
		OS:        OSLinux,
		Pkg:       PkgDeb,
		Repos:     []Repo{RepoEnterprise, RepoOrg},
		BuildTags: defaultBuildTags,
	},
	{
		Name:      "macos",
		Arch:      ArchX86_64,
		OS:        OSMac,
		BuildTags: defaultBuildTags,
	},
	{
		Name:      "rhel62",
		Arch:      ArchX86_64,
		OS:        OSLinux,
		Pkg:       PkgRPM,
		Repos:     []Repo{RepoEnterprise, RepoOrg},
		BuildTags: defaultBuildTags,
	},
	// This is a special build that we upload to S3 but not to the release
	// repos.
	{
		Name: "rhel62",
		// This needs to match the name of the buildvariant in the Evergreen
		// config.
		VariantName:     "rhel62-no-sasl-or-kerberos",
		Arch:            ArchX86_64,
		OS:              OSLinux,
		Pkg:             PkgRPM,
		BuildTags:       []string{"ssl", "failpoints"},
		SkipForJSONFeed: true,
	},
	{
		Name:      "rhel70",
		Arch:      ArchX86_64,
		OS:        OSLinux,
		Pkg:       PkgRPM,
		Repos:     []Repo{RepoEnterprise, RepoOrg},
		BuildTags: defaultBuildTags,
	},
	{
		Name:      "rhel71",
		Arch:      ArchPpc64le,
		OS:        OSLinux,
		Pkg:       PkgRPM,
		Repos:     []Repo{RepoEnterprise},
		BuildTags: defaultBuildTags,
	},
	{
		Name:      "rhel72",
		Arch:      ArchS390x,
		OS:        OSLinux,
		Pkg:       PkgRPM,
		Repos:     []Repo{RepoEnterprise},
		BuildTags: defaultBuildTags,
	},
	{
		Name:      "rhel80",
		Arch:      ArchX86_64,
		OS:        OSLinux,
		Pkg:       PkgRPM,
		Repos:     []Repo{RepoEnterprise, RepoOrg},
		BuildTags: defaultBuildTags,
	},
	{
		Name:      "rhel81",
		Arch:      ArchPpc64le,
		OS:        OSLinux,
		Pkg:       PkgRPM,
		Repos:     []Repo{RepoEnterprise},
		BuildTags: defaultBuildTags,
	},
	{
		Name:      "rhel82",
		Arch:      ArchArm64,
		OS:        OSLinux,
		Pkg:       PkgRPM,
		Repos:     []Repo{RepoEnterprise, RepoOrg},
		BuildTags: defaultBuildTags,
	},
	{
		Name:      "rhel83",
		Arch:      ArchS390x,
		OS:        OSLinux,
		Pkg:       PkgRPM,
		Repos:     []Repo{RepoEnterprise},
		BuildTags: defaultBuildTags,
	},
	{
		Name:      "rhel90",
		Arch:      ArchX86_64,
		OS:        OSLinux,
		Pkg:       PkgRPM,
		Repos:     []string{RepoOrg, RepoEnterprise},
		BuildTags: defaultBuildTags,
	},
	{
		Name:      "rhel83",
		Arch:      ArchS390x,
		OS:        OSLinux,
		Pkg:       PkgRPM,
		Repos:     []string{RepoEnterprise},
		BuildTags: []string{"ssl", "sasl", "gssapi", "failpoints"},
	},
	{
		Name:      "suse12",
		Arch:      ArchX86_64,
		OS:        OSLinux,
		Pkg:       PkgRPM,
		Repos:     []Repo{RepoEnterprise, RepoOrg},
		BuildTags: defaultBuildTags,
	},
	{
		Name:      "suse15",
		Arch:      ArchX86_64,
		OS:        OSLinux,
		Pkg:       PkgRPM,
		Repos:     []Repo{RepoEnterprise, RepoOrg},
		BuildTags: defaultBuildTags,
	},
	{
		Name:      "ubuntu1604",
		Arch:      ArchArm64,
		OS:        OSLinux,
		Pkg:       PkgDeb,
		Repos:     []Repo{RepoEnterprise, RepoOrg},
		BuildTags: []string{"failpoints", "ssl"},
	},
	{
		Name:      "ubuntu1604",
		Arch:      ArchPpc64le,
		OS:        OSLinux,
		Pkg:       PkgDeb,
		Repos:     []Repo{RepoEnterprise, RepoOrg},
		BuildTags: defaultBuildTags,
	},
	{
		Name:      "ubuntu1604",
		Arch:      ArchX86_64,
		OS:        OSLinux,
		Pkg:       PkgDeb,
		Repos:     []Repo{RepoEnterprise, RepoOrg},
		BuildTags: defaultBuildTags,
	},
	{
		Name:      "ubuntu1804",
		Arch:      ArchArm64,
		OS:        OSLinux,
		Pkg:       PkgDeb,
		Repos:     []Repo{RepoEnterprise, RepoOrg},
		BuildTags: []string{"failpoints", "ssl"},
	},
	{
		Name:      "ubuntu1804",
		Arch:      ArchPpc64le,
		OS:        OSLinux,
		Pkg:       PkgDeb,
		Repos:     []Repo{RepoEnterprise, RepoOrg},
		BuildTags: defaultBuildTags,
	},
	{
		Name:      "ubuntu1804",
		Arch:      ArchX86_64,
		OS:        OSLinux,
		Pkg:       PkgDeb,
		Repos:     []Repo{RepoEnterprise, RepoOrg},
		BuildTags: defaultBuildTags,
	},
	{
		Name:      "ubuntu2004",
		Arch:      ArchArm64,
		OS:        OSLinux,
		Pkg:       PkgDeb,
		Repos:     []Repo{RepoEnterprise, RepoOrg},
		BuildTags: []string{"failpoints", "ssl"},
	},
	{
		Name:      "ubuntu2004",
		Arch:      ArchX86_64,
		OS:        OSLinux,
		Pkg:       PkgDeb,
		Repos:     []Repo{RepoEnterprise, RepoOrg},
		BuildTags: defaultBuildTags,
	},
	{
		Name:      "ubuntu2204",
		Arch:      ArchArm64,
		OS:        OSLinux,
		Pkg:       PkgDeb,
		Repos:     []Repo{RepoEnterprise, RepoOrg},
		BuildTags: []string{"failpoints", "ssl"},
	},
	{
		Name:      "ubuntu2204",
		Arch:      ArchX86_64,
		OS:        OSLinux,
		Pkg:       PkgDeb,
		Repos:     []Repo{RepoEnterprise, RepoOrg},
		BuildTags: defaultBuildTags,
	},
	{
		Name:      "windows",
		Arch:      ArchX86_64,
		OS:        OSWindows,
		BuildTags: defaultBuildTags,
		BinaryExt: ".exe",
	},
}

func Platforms() []Platform {
	return platforms
}<|MERGE_RESOLUTION|>--- conflicted
+++ resolved
@@ -45,28 +45,18 @@
 // There should be at least one evergreen buildvariant per platform,
 // and there may be multiple.
 type Platform struct {
-<<<<<<< HEAD
 	Name string
 	// This is used to override the variant name. It should only be used for
 	// special builds. In general, we want to use the OS name + arch for the
 	// variant name.
 	VariantName     string
-	Arch            string
-	OS              string
-	Pkg             string
-	Repos           []string
+	Arch            Arch
+	OS              OS
+	Pkg             Pkg
+	Repos           []Repo
 	BuildTags       []string
 	BinaryExt       string
 	SkipForJSONFeed bool
-=======
-	Name      string
-	Arch      Arch
-	OS        OS
-	Pkg       Pkg
-	Repos     []Repo
-	BuildTags []string
-	BinaryExt string
->>>>>>> e3c3f0c3
 }
 
 func (p Platform) Variant() string {
@@ -478,7 +468,7 @@
 		Arch:      ArchX86_64,
 		OS:        OSLinux,
 		Pkg:       PkgRPM,
-		Repos:     []string{RepoOrg, RepoEnterprise},
+		Repos:     []Repo{RepoOrg, RepoEnterprise},
 		BuildTags: defaultBuildTags,
 	},
 	{
@@ -486,7 +476,7 @@
 		Arch:      ArchS390x,
 		OS:        OSLinux,
 		Pkg:       PkgRPM,
-		Repos:     []string{RepoEnterprise},
+		Repos:     []Repo{RepoEnterprise},
 		BuildTags: []string{"ssl", "sasl", "gssapi", "failpoints"},
 	},
 	{
