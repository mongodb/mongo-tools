--- conflicted
+++ resolved
@@ -1139,11 +1139,7 @@
     }
   ],
   "metadata": {
-<<<<<<< HEAD
-    "timestamp": "2024-05-31T03:28:03.317976+00:00",
-=======
     "timestamp": "2024-05-31T03:52:00.333063+00:00",
->>>>>>> 01d908a5
     "tools": [
       {
         "externalReferences": [
@@ -1187,11 +1183,7 @@
     ]
   },
   "serialNumber": "urn:uuid:ecf433fd-8f8f-476e-bb32-15507acd4361",
-<<<<<<< HEAD
-  "version": 2,
-=======
   "version": 5,
->>>>>>> 01d908a5
   "$schema": "http://cyclonedx.org/schema/bom-1.5.schema.json",
   "bomFormat": "CycloneDX",
   "specVersion": "1.5"
