--- conflicted
+++ resolved
@@ -424,36 +424,6 @@
 	return nil
 }
 
-<<<<<<< HEAD
-func setUpColumnstoreIndex(dbName string, colName string) error {
-	sessionProvider, _, err := testutil.GetBareSessionProvider()
-	if err != nil {
-		return err
-	}
-
-	createIndexCmd := bson.D{
-		{"createIndexes", colName},
-		{"indexes", bson.A{
-			bson.D{
-				{"key", bson.D{{"$**", "columnstore"}}},
-				{"name", "dump_columnstore_test"},
-				{"columnstoreProjection", bson.D{
-					{"_id", 1},
-				}},
-			},
-		}},
-	}
-	var r bson.M
-	err = sessionProvider.Run(createIndexCmd, &r, dbName)
-	if err != nil {
-		return errors.Wrap(err, "failed to create columnstore index")
-	}
-
-	return nil
-}
-
-=======
->>>>>>> d2577c3d
 func turnOnProfiling(dbName string) error {
 	sessionProvider, _, err := testutil.GetBareSessionProvider()
 	if err != nil {
