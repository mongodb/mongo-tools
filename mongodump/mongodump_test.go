// Copyright (C) MongoDB, Inc. 2014-present.
//
// Licensed under the Apache License, Version 2.0 (the "License"); you may
// not use this file except in compliance with the License. You may obtain
// a copy of the License at http://www.apache.org/licenses/LICENSE-2.0

package mongodump

import (
	"bytes"
	"context"
	"crypto/sha1"
	"encoding/base64"
	"fmt"
	"github.com/stretchr/testify/require"
	"io/ioutil"
	"math/rand"
	"os"
	"path/filepath"
	"regexp"
	"strings"
	"testing"
	"time"

	"github.com/mongodb/mongo-tools/common/archive"
	"github.com/mongodb/mongo-tools/common/bsonutil"
	"github.com/mongodb/mongo-tools/common/db"
	"github.com/mongodb/mongo-tools/common/failpoint"
	"github.com/mongodb/mongo-tools/common/json"
	"github.com/mongodb/mongo-tools/common/log"
	"github.com/mongodb/mongo-tools/common/options"
	"github.com/mongodb/mongo-tools/common/testtype"
	"github.com/mongodb/mongo-tools/common/testutil"
	"github.com/mongodb/mongo-tools/common/util"
	. "github.com/smartystreets/goconvey/convey"
	"go.mongodb.org/mongo-driver/bson"
	"go.mongodb.org/mongo-driver/bson/primitive"
	"go.mongodb.org/mongo-driver/mongo"
)

var (
	// database with test data
	testDB = "mongodump_test_db"
	// temp database used for restoring a DB
	testRestoreDB       = "temp_mongodump_restore_test_db"
	testCollectionNames = []string{"coll1", "coll2", "coll/three"}
)

const (
	longPrefix = "aVeryVeryVeryVeryVeryVeryVeryVeryVeryVeryVeryVeryVeryVery" +
		"VeryVeryVeryVeryVeryVeryVeryVeryVeryVeryVeryVeryVeryVeryVeryVeryVeryVery" +
		"VeryVeryVeryVeryVeryVeryVeryVeryVeryVeryVeryVeryVery"
	longCollectionName = longPrefix + "/Long/Collection/Name/Consisting/Of/Many/Characters"
	longBsonName       = longPrefix + "%2FLong%2FCollection%2FName%24FUVlwTrb2eHN1RUE1swI1fFzWmA.bson"
	longMetadataName   = longPrefix + "%2FLong%2FCollection%2FName%24FUVlwTrb2eHN1RUE1swI1fFzWmA.metadata.json"
)

func simpleMongoDumpInstance() *MongoDump {
	var toolOptions *options.ToolOptions

	// get ToolOptions from URI or defaults
	if uri := os.Getenv("MONGOD"); uri != "" {
		fakeArgs := []string{"--uri=" + uri}
		toolOptions = options.New("mongodump", "", "", "", true, options.EnabledOptions{URI: true})
		_, err := toolOptions.ParseArgs(fakeArgs)
		if err != nil {
			panic("Could not parse MONGOD environment variable")
		}
	} else {
		ssl := testutil.GetSSLOptions()
		auth := testutil.GetAuthOptions()
		connection := &options.Connection{
			Host: "localhost",
			Port: db.DefaultTestPort,
		}
		toolOptions = &options.ToolOptions{
			SSL:        &ssl,
			Connection: connection,
			Auth:       &auth,
			Verbosity:  &options.Verbosity{},
			URI:        &options.URI{},
		}
	}

	// Limit ToolOptions to test database
	toolOptions.Namespace = &options.Namespace{DB: testDB}

	outputOptions := &OutputOptions{
		NumParallelCollections: 1,
	}
	inputOptions := &InputOptions{}

	log.SetVerbosity(toolOptions.Verbosity)

	return &MongoDump{
		ToolOptions:   toolOptions,
		InputOptions:  inputOptions,
		OutputOptions: outputOptions,
	}
}

// returns the number of .bson files in a directory
// excluding system.indexes.bson
func countNonIndexBSONFiles(dir string) (int, error) {
	files, err := listNonIndexBSONFiles(dir)
	if err != nil {
		return 0, err
	}
	return len(files), nil
}

func listNonIndexBSONFiles(dir string) ([]string, error) {
	var files []string
	matchingFiles, err := getMatchingFiles(dir, ".*\\.bson")
	if err != nil {
		return nil, err
	}
	for _, fileName := range matchingFiles {
		if fileName != "system.indexes.bson" {
			files = append(files, fileName)
		}
	}
	return files, nil
}

// returns count of metadata files
func countMetaDataFiles(dir string) (int, error) {
	matchingFiles, err := getMatchingFiles(dir, ".*\\.metadata\\.json")
	if err != nil {
		return 0, err
	}
	return len(matchingFiles), nil
}

// returns count of oplog entries with 'ui' field
func countOplogUI(iter *db.DecodedBSONSource) int {
	var count int
	var doc bson.M
	for iter.Next(&doc) {
		count += countOpsWithUI(doc)
	}
	return count
}

func countOpsWithUI(doc bson.M) int {
	var count int
	switch doc["op"] {
	case "i", "u", "d":
		if _, ok := doc["ui"]; ok {
			count++
		}
	case "c":
		if _, ok := doc["ui"]; ok {
			count++
		} else if v, ok := doc["o"]; ok {
			opts, _ := v.(bson.M)
			if applyOps, ok := opts["applyOps"]; ok {
				list := applyOps.([]bson.M)
				for _, v := range list {
					count += countOpsWithUI(v)
				}
			}
		}
	}
	return count
}

// returns filenames that match the given pattern
func getMatchingFiles(dir, pattern string) ([]string, error) {
	fileInfos, err := ioutil.ReadDir(dir)
	if err != nil {
		return nil, err
	}

	matchingFiles := []string{}
	var matched bool
	for _, fileInfo := range fileInfos {
		fileName := fileInfo.Name()
		if matched, err = regexp.MatchString(pattern, fileName); matched {
			matchingFiles = append(matchingFiles, fileName)
		}
		if err != nil {
			return nil, err
		}
	}
	return matchingFiles, nil
}

// read all the database bson documents from dir and put it into another DB
// ignore the indexes for now
func readBSONIntoDatabase(dir, restoreDBName string) error {
	if ok := fileDirExists(dir); !ok {
		return fmt.Errorf("error finding '%v' on local FS", dir)
	}

	session, err := testutil.GetBareSession()
	if err != nil {
		return err
	}

	fileInfos, err := ioutil.ReadDir(dir)
	if err != nil {
		return err
	}

	for _, fileInfo := range fileInfos {
		fileName := fileInfo.Name()
		if !strings.HasSuffix(fileName, ".bson") || fileName == "system.indexes.bson" {
			continue
		}

		collectionName, err := util.UnescapeCollectionName(fileName[:strings.LastIndex(fileName, ".bson")])
		if err != nil {
			return err
		}

		collection := session.Database(restoreDBName).Collection(collectionName)

		file, err := os.Open(fmt.Sprintf("%s/%s", dir, fileName))
		if err != nil {
			return err
		}
		defer file.Close()

		bsonSource := db.NewDecodedBSONSource(db.NewBSONSource(file))
		defer bsonSource.Close()

		var result bson.D
		for bsonSource.Next(&result) {
			_, err = collection.InsertOne(nil, result)
			if err != nil {
				return err
			}
		}
		if err = bsonSource.Err(); err != nil {
			return err
		}
	}

	return nil
}

func setUpMongoDumpTestData() error {
	session, err := testutil.GetBareSession()
	if err != nil {
		return err
	}

	for i, collectionName := range testCollectionNames {
		coll := session.Database(testDB).Collection(collectionName)

		for j := 0; j < 10*(i+1); j++ {
			_, err = coll.InsertOne(nil, bson.M{"collectionName": collectionName, "age": j, "": "foo", "coords": bson.D{{"x", i}, {"y", j}}})
			if err != nil {
				return err
			}

			idx := mongo.IndexModel{
				Keys: bson.M{`"`: 1},
			}
			_, err = coll.Indexes().CreateOne(context.Background(), idx)
			if err != nil {
				return err
			}
		}
	}

	return nil
}

func setUpTimeseries(dbName string, colName string) error {
	sessionProvider, _, err := testutil.GetBareSessionProvider()
	if err != nil {
		return err
	}

	timeseriesOptions := bson.D{
		{"timeField", "ts"},
		{"metaField", "my_meta"},
	}
	createCmd := bson.D{
		{"create", colName},
		{"timeseries", timeseriesOptions},
	}
	var r2 bson.D
	err = sessionProvider.Run(createCmd, &r2, dbName)
	if err != nil {
		return err
	}

	coll := sessionProvider.DB(dbName).Collection(colName)

	idx := mongo.IndexModel{
		Keys: bson.D{{"my_meta.device", 1}},
	}
	_, err = coll.Indexes().CreateOne(context.Background(), idx)
	if err != nil {
		return err
	}

	idx = mongo.IndexModel{
		Keys: bson.D{{"ts", 1}, {"my_meta.device", 1}},
	}
	_, err = coll.Indexes().CreateOne(context.Background(), idx)
	if err != nil {
		return err
	}

	for i := 0; i < 1000; i++ {
		metadata := bson.M{
			"device": i % 10,
		}
		_, err = coll.InsertOne(nil, bson.M{"ts": primitive.NewDateTimeFromTime(time.Now()), "my_meta": metadata, "measurement": i})
		if err != nil {
			return err
		}
	}

	return nil
}

func getStringFromFile(path string) (string, error) {
	data, err := ioutil.ReadFile(path)
	if err != nil {
		return "", err
	}

	return string(data), nil
}

func setUpDBView(dbName string, colName string) error {
	sessionProvider, _, err := testutil.GetBareSessionProvider()
	if err != nil {
		return err
	}

	pipeline := []bson.M{{"$project": bson.M{"b": "$a"}}}
	createCmd := bson.D{
		{"create", "test view"},
		{"viewOn", colName},
		{"pipeline", pipeline},
	}
	var r2 bson.D
	err = sessionProvider.Run(createCmd, &r2, dbName)
	if err != nil {
		return err
	}
	return nil
}

func setUpColumnstoreIndex(dbName string, colName string) error {
	sessionProvider, _, err := testutil.GetBareSessionProvider()
	if err != nil {
		return err
	}

	createIndexCmd := bson.D{
		{"createIndexes", colName},
		{"indexes", bson.A{
			bson.D{
				{"key", bson.D{{"$**", "columnstore"}}},
				{"name", "dump_columnstore_test"},
				{"columnstoreProjection", bson.D{
					{"_id", 1},
				}},
			},
		}},
	}
	var r bson.M
	err = sessionProvider.Run(createIndexCmd, &r, dbName)
	if err != nil {
		return err
	}

	return nil
}

func turnOnProfiling(dbName string) error {
	sessionProvider, _, err := testutil.GetBareSessionProvider()
	if err != nil {
		return err
	}

	profileCmd := bson.D{
		{"profile", 2},
	}

	var res bson.M
	return sessionProvider.Run(profileCmd, &res, dbName)
}

func countSnapshotCmds(profileCollection *mongo.Collection, ns string) (int64, error) {
	return profileCollection.CountDocuments(context.Background(),
		bson.D{
			{"ns", ns},
			{"op", "query"},
			{"$or", []interface{}{
				// 4.0+
				bson.D{{"command.hint._id", 1}},
				// 3.6
				bson.D{{"command.$snapshot", true}},
				bson.D{{"command.snapshot", true}},
				// 3.4 and previous
				bson.D{{"query.$snapshot", true}},
				bson.D{{"query.snapshot", true}},
				bson.D{{"query.hint._id", 1}},
			}},
		},
	)
}

// backgroundInsert inserts into random collections until provided done
// channel is closed.  The function closes the ready channel to signal that
// background insertion has started.  When the done channel is closed, the
// function returns.  Any errors are passed back on the errs channel.
func backgroundInsert(ready, done chan struct{}, errs chan error) {
	defer close(errs)
	session, err := testutil.GetBareSession()
	if err != nil {
		errs <- err
		close(ready)
		return
	}

	colls := make([]*mongo.Collection, len(testCollectionNames))
	for i, v := range testCollectionNames {
		colls[i] = session.Database(testDB).Collection(v)
	}

	var n int

	// Insert a doc to ensure the DB is actually ready for inserts
	// and not pausing while a dropDatabase is processing.
	_, err = colls[0].InsertOne(nil, bson.M{"n": n})
	if err != nil {
		errs <- err
		close(ready)
		return
	}
	close(ready)
	n++

	for {
		select {
		case <-done:
			return
		default:
			coll := colls[rand.Intn(len(colls))]
			_, err := coll.InsertOne(nil, bson.M{"n": n})
			if err != nil {
				errs <- err
				return
			}
			n++
		}
	}
}

func tearDownMongoDumpTestData() error {
	session, err := testutil.GetBareSession()
	if err != nil {
		return err
	}

	err = session.Database(testDB).Drop(nil)
	if err != nil {
		return err
	}
	return nil
}

func dropDB(dbName string) error {
	session, err := testutil.GetBareSession()
	if err != nil {
		return err
	}

	err = session.Database(dbName).Drop(nil)
	if err != nil {
		return err
	}
	return nil
}

func fileDirExists(name string) bool {
	if _, err := os.Stat(name); err != nil {
		if os.IsNotExist(err) {
			return false
		}
	}
	return true
}

func testQuery(md *MongoDump, session *mongo.Client) string {
	origDB := session.Database(testDB)
	restoredDB := session.Database(testRestoreDB)

	// query to test --query* flags
	bsonQuery := bson.M{"age": bson.M{"$lt": 10}}

	// we can only dump using query per collection
	for _, testCollName := range testCollectionNames {
		md.ToolOptions.Namespace.Collection = testCollName

		err := md.Init()
		So(err, ShouldBeNil)

		err = md.Dump()
		So(err, ShouldBeNil)
	}

	path, err := os.Getwd()
	So(err, ShouldBeNil)

	dumpDir := util.ToUniversalPath(filepath.Join(path, "dump"))
	dumpDBDir := util.ToUniversalPath(filepath.Join(dumpDir, testDB))
	So(fileDirExists(dumpDir), ShouldBeTrue)
	So(fileDirExists(dumpDBDir), ShouldBeTrue)

	So(restoredDB.Drop(nil), ShouldBeNil)
	err = readBSONIntoDatabase(dumpDBDir, testRestoreDB)
	So(err, ShouldBeNil)

	for _, testCollName := range testCollectionNames {
		// count filtered docs
		origDocCount, err := origDB.Collection(testCollName).CountDocuments(nil, bsonQuery)
		So(err, ShouldBeNil)

		// count number of all restored documents
		restDocCount, err := restoredDB.Collection(testCollName).CountDocuments(nil, bson.D{})
		So(err, ShouldBeNil)

		So(restDocCount, ShouldEqual, origDocCount)
	}
	return dumpDir
}

func testDumpOneCollection(md *MongoDump, dumpDir string) {
	path, err := os.Getwd()
	So(err, ShouldBeNil)

	absDumpDir := util.ToUniversalPath(filepath.Join(path, dumpDir))
	So(os.RemoveAll(absDumpDir), ShouldBeNil)
	So(fileDirExists(absDumpDir), ShouldBeFalse)

	dumpDBDir := util.ToUniversalPath(filepath.Join(dumpDir, testDB))
	So(fileDirExists(dumpDBDir), ShouldBeFalse)

	md.OutputOptions.Out = dumpDir
	err = md.Dump()
	So(err, ShouldBeNil)
	So(fileDirExists(dumpDBDir), ShouldBeTrue)

	session, err := testutil.GetBareSession()
	So(err, ShouldBeNil)

	countColls, err := countNonIndexBSONFiles(dumpDBDir)
	So(err, ShouldBeNil)
	So(countColls, ShouldEqual, 1)

	collOriginal := session.Database(testDB).Collection(md.ToolOptions.Namespace.Collection)

	So(session.Database(testRestoreDB).Drop(nil), ShouldBeNil)
	collRestore := session.Database(testRestoreDB).Collection(md.ToolOptions.Namespace.Collection)

	err = readBSONIntoDatabase(dumpDBDir, testRestoreDB)
	So(err, ShouldBeNil)

	Convey("with the correct number of documents", func() {
		numDocsOrig, err := collOriginal.CountDocuments(nil, bson.D{})
		So(err, ShouldBeNil)

		numDocsRestore, err := collRestore.CountDocuments(nil, bson.D{})
		So(err, ShouldBeNil)

		So(numDocsRestore, ShouldEqual, numDocsOrig)
	})

	Convey("that are the same as the documents in the test database", func() {
		iter, err := collOriginal.Find(nil, bson.D{})
		So(err, ShouldBeNil)

		var result bson.D
		for iter.Next(nil) {
			iter.Decode(&result)
			restoredCount, err := collRestore.CountDocuments(nil, result)
			So(err, ShouldBeNil)
			So(restoredCount, ShouldNotEqual, 0)
		}
		So(iter.Err(), ShouldBeNil)
		So(iter.Close(context.Background()), ShouldBeNil)
	})
}

func TestMongoDumpValidateOptions(t *testing.T) {
	testtype.SkipUnlessTestType(t, testtype.UnitTestType)

	Convey("With a MongoDump instance", t, func() {
		md := simpleMongoDumpInstance()

		Convey("we cannot dump a collection when a database specified", func() {
			md.ToolOptions.Namespace.Collection = "some_collection"
			md.ToolOptions.Namespace.DB = ""

			err := md.ValidateOptions()
			So(err, ShouldNotBeNil)
			So(err.Error(), ShouldContainSubstring, "cannot dump a collection without a specified database")
		})

		Convey("we have to specify a collection name if using a query", func() {
			md.ToolOptions.Namespace.Collection = ""
			md.OutputOptions.Out = ""
			md.InputOptions.Query = "{_id:\"\"}"

			err := md.ValidateOptions()
			So(err, ShouldNotBeNil)
			So(err.Error(), ShouldContainSubstring, "cannot dump using a query without a specified collection")
		})

	})
}

func TestMongoDumpConnectedToAtlasProxy(t *testing.T) {
	testtype.SkipUnlessTestType(t, testtype.IntegrationTestType)
	log.SetWriter(ioutil.Discard)

	sessionProvider, _, err := testutil.GetBareSessionProvider()
	require.NoError(t, err)
	defer sessionProvider.Close()

	md := simpleMongoDumpInstance()
	md.isAtlasProxy = true
	md.OutputOptions.DumpDBUsersAndRoles = false
	md.SessionProvider = sessionProvider

	session, err := sessionProvider.GetSession()
	// This case shouldn't error and should instead not return that it will try to restore users and roles.
	_, err = session.Database("admin").Collection("testcol").InsertOne(nil, bson.M{})
	require.NoError(t, err)
	dbNames, err := md.GetValidDbs()
	require.NoError(t, err)
	require.NotContains(t, dbNames, "admin")

	// This case should error because it has explicitly been set to dump users and roles for a DB, but thats
	// not possible with an atlas proxy.
	md.OutputOptions.DumpDBUsersAndRoles = true
	err = md.ValidateOptions()
	require.Error(t, err, "can't dump from admin database when connecting to a MongoDB Atlas free or shared cluster")

	session.Database("admin").Collection("testcol").Drop(nil)
}

func TestMongoDumpBSON(t *testing.T) {
	testtype.SkipUnlessTestType(t, testtype.IntegrationTestType)
	log.SetWriter(ioutil.Discard)

	Convey("With a MongoDump instance", t, func() {
		err := setUpMongoDumpTestData()
		So(err, ShouldBeNil)

		Convey("testing that using MongoDump WITHOUT giving a query dumps everything in the database and/or collection", func() {
			md := simpleMongoDumpInstance()
			md.InputOptions.Query = ""

			Convey("and that for a particular collection", func() {
				md.ToolOptions.Namespace.Collection = testCollectionNames[0]
				err = md.Init()
				So(err, ShouldBeNil)

				Convey("it dumps to the default output directory", func() {
					testDumpOneCollection(md, "dump")
				})

				Convey("it dumps to a user-specified output directory", func() {
					testDumpOneCollection(md, "dump_user")
				})

				Convey("it dumps to standard output", func() {
					md.OutputOptions.Out = "-"
					stdoutBuf := &bytes.Buffer{}
					md.OutputWriter = stdoutBuf
					err = md.Dump()
					So(err, ShouldBeNil)
					var count int
					bsonSource := db.NewDecodedBSONSource(db.NewBSONSource(ioutil.NopCloser(stdoutBuf)))
					defer bsonSource.Close()

					var result bson.Raw
					for bsonSource.Next(&result) {
						count++
					}
					So(bsonSource.Err(), ShouldBeNil)
					So(count, ShouldEqual, 10) //The 0th collection has 10 documents

					Reset(func() {
					})

				})

			})

			Convey("and that it dumps a collection with a slash in its name", func() {
				md.ToolOptions.Namespace.Collection = testCollectionNames[2]

				Convey("to the filesystem", func() {
					err = md.Init()
					So(err, ShouldBeNil)
					testDumpOneCollection(md, "dump_slash")
				})

				Convey("to an archive", func() {
					md.OutputOptions.Archive = "dump_slash.archive"
					err = md.Init()
					So(err, ShouldBeNil)
				})
			})

			Convey("for an entire database", func() {
				md.ToolOptions.Namespace.Collection = ""
				err = md.Init()
				So(err, ShouldBeNil)

				Convey("that exists. The dumped directory should contain the necessary bson files", func() {
					md.OutputOptions.Out = "dump"
					err = md.Dump()
					So(err, ShouldBeNil)
					path, err := os.Getwd()
					So(err, ShouldBeNil)

					dumpDir := util.ToUniversalPath(filepath.Join(path, "dump"))
					dumpDBDir := util.ToUniversalPath(filepath.Join(dumpDir, testDB))
					So(fileDirExists(dumpDir), ShouldBeTrue)
					So(fileDirExists(dumpDBDir), ShouldBeTrue)

					countColls, err := countNonIndexBSONFiles(dumpDBDir)
					So(err, ShouldBeNil)
					So(countColls, ShouldEqual, len(testCollectionNames))

					Reset(func() {
						So(os.RemoveAll(dumpDir), ShouldBeNil)
					})

				})

				Convey("that does not exist. The dumped directory shouldn't be created", func() {
					md.OutputOptions.Out = "dump"
					md.ToolOptions.Namespace.DB = "nottestdb"
					err = md.Dump()
					So(err, ShouldBeNil)

					path, err := os.Getwd()
					So(err, ShouldBeNil)

					dumpDir := util.ToUniversalPath(filepath.Join(path, "dump"))
					dumpDBDir := util.ToUniversalPath(filepath.Join(dumpDir, "nottestdb"))

					So(fileDirExists(dumpDir), ShouldBeFalse)
					So(fileDirExists(dumpDBDir), ShouldBeFalse)
				})

			})
		})

		Convey("testing that using MongoDump WITH a query dumps a subset of documents in a database and/or collection", func() {
			session, err := testutil.GetBareSession()
			So(err, ShouldBeNil)
			md := simpleMongoDumpInstance()

			// expect 10 documents per collection
			bsonQuery := bson.M{"age": bson.M{"$lt": 10}}
			jsonQuery, err := bsonutil.ConvertBSONValueToLegacyExtJSON(bsonQuery)
			So(err, ShouldBeNil)
			jsonQueryBytes, err := json.Marshal(jsonQuery)
			So(err, ShouldBeNil)

			Convey("using --query for all the collections in the database", func() {
				md.InputOptions.Query = string(jsonQueryBytes)
				md.ToolOptions.Namespace.DB = testDB
				md.OutputOptions.Out = "dump"
				dumpDir := testQuery(md, session)

				Reset(func() {
					So(session.Database(testRestoreDB).Drop(nil), ShouldBeNil)
					So(os.RemoveAll(dumpDir), ShouldBeNil)
				})

			})

			Convey("using --queryFile for all the collections in the database", func() {
				ioutil.WriteFile("example.json", jsonQueryBytes, 0777)
				md.InputOptions.QueryFile = "example.json"
				md.ToolOptions.Namespace.DB = testDB
				md.OutputOptions.Out = "dump"
				dumpDir := testQuery(md, session)

				Reset(func() {
					So(session.Database(testRestoreDB).Drop(nil), ShouldBeNil)
					So(os.RemoveAll(dumpDir), ShouldBeNil)
					So(os.Remove("example.json"), ShouldBeNil)
				})

			})
		})

		Convey("using MongoDump against a collection that doesn't exist succeeds", func() {
			md := simpleMongoDumpInstance()
			md.ToolOptions.Namespace.DB = "nonExistentDB"
			md.ToolOptions.Namespace.Collection = "nonExistentColl"

			err := md.Init()
			So(err, ShouldBeNil)
			err = md.Dump()
			So(err, ShouldBeNil)
		})

		Reset(func() {
			So(tearDownMongoDumpTestData(), ShouldBeNil)
		})
	})
}

func TestMongoDumpBSONLongCollectionName(t *testing.T) {
	// Disabled: see TOOLS-2658
	t.Skip()

	testtype.SkipUnlessTestType(t, testtype.IntegrationTestType)

	session, err := testutil.GetBareSession()
	if err != nil {
		t.Fatalf("No server available")
	}
	fcv := testutil.GetFCV(session)
	if cmp, err := testutil.CompareFCV(fcv, "4.4"); err != nil || cmp < 0 {
		t.Skip("Requires server with FCV 4.4 or later")
	}

	log.SetWriter(ioutil.Discard)

	Convey("With a MongoDump instance", t, func() {
		err = setUpMongoDumpTestData()
		So(err, ShouldBeNil)

		md := simpleMongoDumpInstance()

		Convey("testing that it dumps a collection with a name >238 bytes in the right format", func() {
			coll := session.Database(testDB).Collection(longCollectionName)
			_, err = coll.InsertOne(nil, bson.M{"a": 1})
			So(err, ShouldBeNil)
			defer coll.Drop(nil)

			md.ToolOptions.Namespace.Collection = longCollectionName
			err = md.Init()
			So(err, ShouldBeNil)

			path, err := os.Getwd()
			So(err, ShouldBeNil)

			absDumpDir := util.ToUniversalPath(filepath.Join(path, "dump_slash"))
			So(os.RemoveAll(absDumpDir), ShouldBeNil)
			So(fileDirExists(absDumpDir), ShouldBeFalse)

			dumpDBDir := util.ToUniversalPath(filepath.Join("dump_slash", testDB))
			So(fileDirExists(dumpDBDir), ShouldBeFalse)

			md.OutputOptions.Out = "dump_slash"
			err = md.Dump()
			So(err, ShouldBeNil)
			So(fileDirExists(dumpDBDir), ShouldBeTrue)

			Convey("to a bson file", func() {
				oneBsonFile, err := os.Open(util.ToUniversalPath(filepath.Join(dumpDBDir, longBsonName)))
				So(err, ShouldBeNil)
				oneBsonFile.Close()
			})

			Convey("to a metadata file", func() {
				oneMetaFile, err := os.Open(util.ToUniversalPath(filepath.Join(dumpDBDir, longMetadataName)))
				So(err, ShouldBeNil)
				oneMetaFile.Close()
			})
		})

		Reset(func() {
			So(tearDownMongoDumpTestData(), ShouldBeNil)
		})
	})
}

func TestMongoDumpMetaData(t *testing.T) {
	testtype.SkipUnlessTestType(t, testtype.IntegrationTestType)
	log.SetWriter(ioutil.Discard)

	Convey("With a MongoDump instance", t, func() {
		session, err := testutil.GetBareSession()
		So(session, ShouldNotBeNil)
		So(err, ShouldBeNil)

		err = setUpMongoDumpTestData()
		So(err, ShouldBeNil)

		Convey("testing that the dumped directory contains information about indexes", func() {

			md := simpleMongoDumpInstance()
			md.OutputOptions.Out = "dump"
			err = md.Init()
			So(err, ShouldBeNil)

			err = md.Dump()
			So(err, ShouldBeNil)

			path, err := os.Getwd()
			So(err, ShouldBeNil)
			dumpDir := util.ToUniversalPath(filepath.Join(path, "dump"))
			dumpDBDir := util.ToUniversalPath(filepath.Join(dumpDir, testDB))
			So(fileDirExists(dumpDir), ShouldBeTrue)
			So(fileDirExists(dumpDBDir), ShouldBeTrue)

			Convey("having one metadata file per collection", func() {
				c1, err := countNonIndexBSONFiles(dumpDBDir)
				So(err, ShouldBeNil)

				c2, err := countMetaDataFiles(dumpDBDir)
				So(err, ShouldBeNil)

				So(c1, ShouldEqual, c2)

				Convey("and that the JSON in a metadata file is valid", func() {
					metaFiles, err := getMatchingFiles(dumpDBDir, ".*\\.metadata\\.json")
					So(err, ShouldBeNil)
					So(len(metaFiles), ShouldBeGreaterThan, 0)

					oneMetaFile, err := os.Open(util.ToUniversalPath(filepath.Join(dumpDBDir, metaFiles[0])))
					defer oneMetaFile.Close()
					So(err, ShouldBeNil)
					contents, err := ioutil.ReadAll(oneMetaFile)
					var jsonResult map[string]interface{}
					err = json.Unmarshal(contents, &jsonResult)
					So(err, ShouldBeNil)

					Convey("and contains an 'indexes' key", func() {
						_, ok := jsonResult["indexes"]
						So(ok, ShouldBeTrue)
					})

					Convey("and contains a 'collectionName' key", func() {
						_, ok := jsonResult["collectionName"]
						So(ok, ShouldBeTrue)
					})

					fcv := testutil.GetFCV(session)
					cmp, err := testutil.CompareFCV(fcv, "3.6")
					So(err, ShouldBeNil)
					if cmp >= 0 {
						Convey("and on FCV 3.6+, contains a 'uuid' key", func() {
							uuid, ok := jsonResult["uuid"]
							So(ok, ShouldBeTrue)
							checkUUID := regexp.MustCompile(`(?i)^[a-z0-9]{32}$`)
							So(checkUUID.MatchString(uuid.(string)), ShouldBeTrue)
							// XXX useless -- xdg, 2018-09-21
							So(err, ShouldBeNil)
						})
					}

				})

			})

			Reset(func() {
				So(os.RemoveAll(dumpDir), ShouldBeNil)
			})
		})

		Reset(func() {
			So(tearDownMongoDumpTestData(), ShouldBeNil)
		})

	})
}

func TestMongoDumpOplog(t *testing.T) {
	// Disabled: see TOOLS-2657
	t.Skip()

	testtype.SkipUnlessTestType(t, testtype.IntegrationTestType)
	sessionProvider, _, err := testutil.GetBareSessionProvider()
	if err != nil {
		t.Fatalf("No cluster available: %v", err)
	}
	session, err := sessionProvider.GetSession()
	if err != nil {
		t.Fatalf("No client available: %v", err)
	}
	if ok, _ := sessionProvider.IsReplicaSet(); !ok {
		t.SkipNow()
	}
	log.SetWriter(ioutil.Discard)

	Convey("With a MongoDump instance", t, func() {

		Convey("testing that the dumped directory contains an oplog", func() {

			// Start with clean filesystem
			path, err := os.Getwd()
			So(err, ShouldBeNil)

			dumpDir := util.ToUniversalPath(filepath.Join(path, "dump"))
			dumpOplogFile := util.ToUniversalPath(filepath.Join(dumpDir, "oplog.bson"))

			err = os.RemoveAll(dumpDir)
			So(err, ShouldBeNil)
			So(fileDirExists(dumpDir), ShouldBeFalse)

			// Start with clean database
			So(tearDownMongoDumpTestData(), ShouldBeNil)

			// Prepare mongodump with options
			md := simpleMongoDumpInstance()
			md.OutputOptions.Oplog = true
			md.ToolOptions.Namespace = &options.Namespace{}
			err = md.Init()
			So(err, ShouldBeNil)

			// Start inserting docs in the background so the oplog has data
			ready := make(chan struct{})
			done := make(chan struct{})
			errs := make(chan error, 1)
			go backgroundInsert(ready, done, errs)
			<-ready

			// Run mongodump
			err = md.Dump()
			So(err, ShouldBeNil)

			// Stop background insertion
			close(done)
			err = <-errs
			So(err, ShouldBeNil)

			// Check for and read the oplog file
			So(fileDirExists(dumpDir), ShouldBeTrue)
			So(fileDirExists(dumpOplogFile), ShouldBeTrue)

			oplogFile, err := os.Open(dumpOplogFile)
			defer oplogFile.Close()
			So(err, ShouldBeNil)

			rdr := db.NewBSONSource(oplogFile)
			iter := db.NewDecodedBSONSource(rdr)

			fcv := testutil.GetFCV(session)
			cmp, err := testutil.CompareFCV(fcv, "3.6")
			So(err, ShouldBeNil)

			withUI := countOplogUI(iter)
			So(iter.Err(), ShouldBeNil)

			if cmp >= 0 {
				// for FCV 3.6+, should have 'ui' field in oplog entries
				So(withUI, ShouldBeGreaterThan, 0)
			} else {
				// for FCV <3.6, should no have 'ui' field in oplog entries
				So(withUI, ShouldEqual, 0)
			}

			// Cleanup
			So(os.RemoveAll(dumpDir), ShouldBeNil)
			So(tearDownMongoDumpTestData(), ShouldBeNil)
		})

	})
}

// Test dumping a collection with autoIndexId:false.  As of MongoDB 4.0,
// this is only allowed on the 'local' database.
func TestMongoDumpTOOLS2174(t *testing.T) {
	testtype.SkipUnlessTestType(t, testtype.IntegrationTestType)
	log.SetWriter(ioutil.Discard)

	sessionProvider, _, err := testutil.GetBareSessionProvider()
	if err != nil {
		t.Fatalf("No cluster available: %v", err)
	}

	collName := "tools-2174"
	dbName := "local"

	var r1 bson.M
	sessionProvider.Run(bson.D{{"drop", collName}}, &r1, dbName)

	createCmd := bson.D{
		{"create", collName},
		{"autoIndexId", false},
	}
	var r2 bson.M
	err = sessionProvider.Run(createCmd, &r2, dbName)
	if err != nil {
		t.Fatalf("Error creating capped, no-autoIndexId collection: %v", err)
	}

	Convey("testing dumping a capped, autoIndexId:false collection", t, func() {
		md := simpleMongoDumpInstance()
		md.ToolOptions.Namespace.Collection = collName
		md.ToolOptions.Namespace.DB = dbName
		md.OutputOptions.Out = "dump"
		err = md.Init()
		So(err, ShouldBeNil)
		err = md.Dump()
		So(err, ShouldBeNil)
	})
}

// Test dumping a collection while respecting no index scan for wired tiger.
func TestMongoDumpTOOLS1952(t *testing.T) {
	testtype.SkipUnlessTestType(t, testtype.IntegrationTestType)
	log.SetWriter(ioutil.Discard)

	sessionProvider, _, err := testutil.GetBareSessionProvider()
	if err != nil {
		t.Fatalf("No cluster available: %v", err)
	}

	session, err := sessionProvider.GetSession()
	if err != nil {
		t.Fatalf("Failed to get session: %v", err)
	}

	collName := "tools-1952-dump"
	dbName := "test"
	ns := dbName + "." + collName

	var r1 bson.M

	dbStruct := session.Database(dbName)

	sessionProvider.Run(bson.D{{"drop", collName}}, &r1, dbName)

	createCmd := bson.D{
		{"create", collName},
	}
	var r2 bson.M
	err = sessionProvider.Run(createCmd, &r2, dbName)
	if err != nil {
		t.Fatalf("Error creating collection: %v", err)
	}

	// Check whether we are using MMAPV1.
	isMMAPV1, err := db.IsMMAPV1(dbStruct, collName)
	if err != nil {
		t.Fatalf("Failed to determine storage engine %v", err)
	}

	// Turn on profiling.
	if err = turnOnProfiling(dbName); err != nil {
		t.Fatalf("Failed to turn on profiling: %v", err)
	}

	profileCollection := dbStruct.Collection("system.profile")

	Convey("testing dumping a collection query hints", t, func() {
		md := simpleMongoDumpInstance()
		md.ToolOptions.Namespace.Collection = collName
		md.ToolOptions.Namespace.DB = dbName
		md.OutputOptions.Out = "dump"
		err = md.Init()
		So(err, ShouldBeNil)
		err = md.Dump()
		So(err, ShouldBeNil)

		count, err := countSnapshotCmds(profileCollection, ns)
		So(err, ShouldBeNil)
		if isMMAPV1 {
			// There should be exactly one query that matches.
			So(count, ShouldEqual, 1)
		} else {
			// On modern storage engines, there should be no query that matches.
			So(count, ShouldEqual, 0)
		}
	})
}

// Test the fix for nil pointer bug when getCollectionInfo failed
func TestMongoDumpTOOLS2498(t *testing.T) {
	testtype.SkipUnlessTestType(t, testtype.IntegrationTestType)
	log.SetWriter(ioutil.Discard)

	sessionProvider, _, err := testutil.GetBareSessionProvider()
	if err != nil {
		t.Fatalf("No cluster available: %v", err)
	}

	collName := "tools-2498-dump"
	dbName := "test"

	var r1 bson.M
	sessionProvider.Run(bson.D{{"drop", collName}}, &r1, dbName)

	createCmd := bson.D{
		{"create", collName},
	}
	var r2 bson.M
	err = sessionProvider.Run(createCmd, &r2, dbName)
	if err != nil {
		t.Fatalf("Error creating collection: %v", err)
	}

	Convey("failing to get collection info should error, but not panic", t, func() {
		md := simpleMongoDumpInstance()
		md.ToolOptions.Namespace.Collection = collName
		md.ToolOptions.Namespace.DB = dbName
		md.OutputOptions.Out = "dump"
		err = md.Init()
		So(err, ShouldBeNil)

		failpoint.ParseFailpoints("PauseBeforeDumping")
		defer failpoint.Reset()
		// with the failpoint PauseBeforeDumping, Mongodump will pause 15 seconds before starting dumping. We will close the connection
		// during this period. Before the fix, the process will panic with Nil pointer error since it fails to getCollectionInfo.
		go func() {
			time.Sleep(2 * time.Second)
			session, _ := md.SessionProvider.GetSession()
			session.Disconnect(context.Background())
		}()

		err = md.Dump()
		// Mongodump should not panic, but return correct error if failed to getCollectionInfo
		So(err, ShouldNotBeNil)
		So(err.Error(), ShouldContainSubstring, "client is disconnected")
	})
}

func TestMongoDumpOrderedQuery(t *testing.T) {
	testtype.SkipUnlessTestType(t, testtype.IntegrationTestType)
	log.SetWriter(ioutil.Discard)

	Convey("With a MongoDump instance", t, func() {
		err := setUpMongoDumpTestData()
		So(err, ShouldBeNil)
		path, err := os.Getwd()
		So(err, ShouldBeNil)
		dumpDir := util.ToUniversalPath(filepath.Join(path, "dump"))

		Convey("testing that --query is order-preserving", func() {
			// If order is not preserved, probabalistically, some of these
			// loops will fail.
			for i := 0; i < 100; i++ {
				So(os.RemoveAll(dumpDir), ShouldBeNil)

				md := simpleMongoDumpInstance()
				md.InputOptions.Query = `{"coords":{"x":0,"y":1}}`
				md.ToolOptions.Namespace.Collection = testCollectionNames[0]
				md.ToolOptions.Namespace.DB = testDB
				md.OutputOptions.Out = "dump"
				err = md.Init()
				So(err, ShouldBeNil)
				err = md.Dump()
				So(err, ShouldBeNil)

				dumpBSON := util.ToUniversalPath(filepath.Join(dumpDir, testDB, testCollectionNames[0]+".bson"))

				file, err := os.Open(dumpBSON)
				So(err, ShouldBeNil)

				bsonSource := db.NewDecodedBSONSource(db.NewBSONSource(file))

				var count int
				var result bson.M
				for bsonSource.Next(&result) {
					count++
				}
				So(bsonSource.Err(), ShouldBeNil)

				So(count, ShouldEqual, 1)

				bsonSource.Close()
				file.Close()
			}
		})

		Reset(func() {
			So(os.RemoveAll(dumpDir), ShouldBeNil)
			So(tearDownMongoDumpTestData(), ShouldBeNil)
		})
	})
}

func TestMongoDumpViewsAsCollections(t *testing.T) {
	testtype.SkipUnlessTestType(t, testtype.IntegrationTestType)
	log.SetWriter(ioutil.Discard)

	Convey("With a MongoDump instance", t, func() {
		err := setUpMongoDumpTestData()
		So(err, ShouldBeNil)

		colName := "dump_view_as_collection"
		dbName := testDB
		err = setUpDBView(dbName, colName)
		So(err, ShouldBeNil)

		err = turnOnProfiling(testDB)
		So(err, ShouldBeNil)

		Convey("testing that the dumped directory contains information about metadata", func() {
			md := simpleMongoDumpInstance()
			md.ToolOptions.Namespace.DB = testDB
			md.OutputOptions.Out = "dump"
			md.OutputOptions.ViewsAsCollections = true

			err = md.Init()
			So(err, ShouldBeNil)

			err = md.Dump()
			So(err, ShouldBeNil)

			path, err := os.Getwd()
			So(err, ShouldBeNil)

			dumpDir := util.ToUniversalPath(filepath.Join(path, "dump"))
			dumpDBDir := util.ToUniversalPath(filepath.Join(dumpDir, testDB))
			So(fileDirExists(dumpDir), ShouldBeTrue)
			So(fileDirExists(dumpDBDir), ShouldBeTrue)

			Convey("having one metadata file per read-only view", func() {
				c1, err := countNonIndexBSONFiles(dumpDBDir)
				So(err, ShouldBeNil)

				c2, err := countMetaDataFiles(dumpDBDir)
				So(err, ShouldBeNil)

				So(c1, ShouldEqual, c2)

			})

			Convey("testing dumping a view, we should not hint index", func() {
				session, err := testutil.GetBareSession()
				So(err, ShouldBeNil)

				dbStruct := session.Database(dbName)
				profileCollection := dbStruct.Collection("system.profile")
				ns := dbName + "." + colName
				count, err := countSnapshotCmds(profileCollection, ns)
				So(err, ShouldBeNil)

				// view dump should not do collection scan
				So(count, ShouldEqual, 0)
			})

			Reset(func() {
				So(os.RemoveAll(dumpDir), ShouldBeNil)
			})
		})

		Reset(func() {
			So(tearDownMongoDumpTestData(), ShouldBeNil)
		})

	})
}

func TestMongoDumpViews(t *testing.T) {
	testtype.SkipUnlessTestType(t, testtype.IntegrationTestType)
	log.SetWriter(ioutil.Discard)

	Convey("With a MongoDump instance", t, func() {
		err := setUpMongoDumpTestData()
		So(err, ShouldBeNil)

		colName := "dump_views"
		dbName := testDB
		err = setUpDBView(dbName, colName)
		So(err, ShouldBeNil)

		Convey("testing that the dumped directory contains information about metadata", func() {

			md := simpleMongoDumpInstance()
			md.ToolOptions.Namespace.DB = testDB
			md.OutputOptions.Out = "dump"

			err = md.Init()
			So(err, ShouldBeNil)

			err = md.Dump()
			So(err, ShouldBeNil)

			path, err := os.Getwd()
			So(err, ShouldBeNil)

			dumpDir := util.ToUniversalPath(filepath.Join(path, "dump"))
			dumpDBDir := util.ToUniversalPath(filepath.Join(dumpDir, testDB))
			So(fileDirExists(dumpDir), ShouldBeTrue)
			So(fileDirExists(dumpDBDir), ShouldBeTrue)

			Convey("having one metadata file per view", func() {

				c1, err := countMetaDataFiles(dumpDBDir)
				So(err, ShouldBeNil)

				So(c1, ShouldBeGreaterThan, 0)

			})

			Convey("testing dumping a view, we should not hint index", func() {
				session, err := testutil.GetBareSession()
				So(err, ShouldBeNil)

				dbStruct := session.Database(dbName)
				profileCollection := dbStruct.Collection("system.profile")
				ns := dbName + "." + colName
				count, err := countSnapshotCmds(profileCollection, ns)
				So(err, ShouldBeNil)

				// view dump should not do collection scan
				So(count, ShouldEqual, 0)
			})

			Reset(func() {
				So(os.RemoveAll(dumpDir), ShouldBeNil)
			})
		})

		Reset(func() {
			So(tearDownMongoDumpTestData(), ShouldBeNil)
		})

	})
}

func TestMongoDumpCollectionOutputPath(t *testing.T) {
	// Disabled: see TOOLS-2658
	t.Skip()

	testtype.SkipUnlessTestType(t, testtype.UnitTestType)
	log.SetWriter(ioutil.Discard)

	Convey("testing output paths for collection names of varying lengths", t, func() {
		md := simpleMongoDumpInstance()

		Convey("don't change a collection name that results in an output path <255 bytes", func() {
			md.OutputOptions.Out = "dump"

			// 26 bytes < 255 bytes
			// (output path will be under 255 bytes, regardless of file extension)
			colName := "abcdefghijklmnopqrstuvwxyz"

			fileComponents := strings.Split(md.outputPath(testDB, colName), "/")
			So(len(fileComponents), ShouldEqual, 3)

			filePath := fileComponents[len(fileComponents)-1]
			So(filePath, ShouldEqual, colName)
			So(filePath, ShouldNotContainSubstring, "%24")
		})

		Convey("don't change a collection name that could result in an output path =255 bytes", func() {
			md.OutputOptions.Out = "dump"

			// 17 bytes * 14 = 238 bytes
			// (output would be exactly 255 bytes with longest possible file extension of .metadata.json.gz)
			colName := strings.Repeat("abcdefghijklmnopq", 14)

			fileComponents := strings.Split(md.outputPath(testDB, colName), "/")
			So(len(fileComponents), ShouldEqual, 3)

			filePath := fileComponents[len(fileComponents)-1]
			So(filePath, ShouldEqual, colName)
			So(filePath, ShouldNotContainSubstring, "%24")
		})

		Convey("truncate a collection name that results in an output path >255 bytes", func() {
			md.OutputOptions.Out = "dump"

			Convey("without special characters", func() {
				// 26 bytes * 10 = 260 bytes > 238 bytes
				// (output path is already over the file name limit of 255, regardless of file extension)
				colName := strings.Repeat("abcdefghijklmnopqrstuvwxyz", 10)

				fileComponents := strings.Split(md.outputPath(testDB, colName), "/")
				So(len(fileComponents), ShouldEqual, 3)

				filePath := fileComponents[len(fileComponents)-1]
				So(filePath[:211], ShouldEqual, colName[:208]+"%24")

				hashDecoded, _ := base64.RawURLEncoding.DecodeString(filePath[211:])
				hash := sha1.Sum([]byte(colName))
				So(bytes.Compare(hashDecoded, hash[:]), ShouldEqual, 0)
			})

			Convey("with special characters", func() {
				// (26 bytes + 3 special bytes) * 8 = 232 bytes < 238 bytes
				// (output path is under the limit, but will go over when we escape the special symbols)
				colName := strings.Repeat("abcdefghijklmnopqrstuvwxyz+/@", 8)

				fileComponents := strings.Split(md.outputPath(testDB, colName), "/")
				So(len(fileComponents), ShouldEqual, 3)

				filePath := fileComponents[len(fileComponents)-1]
				So(filePath[:211], ShouldEqual, util.EscapeCollectionName(colName)[:208]+"%24")

				hashDecoded, _ := base64.RawURLEncoding.DecodeString(filePath[211:])
				hash := sha1.Sum([]byte(colName))
				So(bytes.Compare(hashDecoded, hash[:]), ShouldEqual, 0)
			})
		})
	})
}

func TestCount(t *testing.T) {
	testtype.SkipUnlessTestType(t, testtype.IntegrationTestType)

	Convey("test count collection", t, func() {
		err := setUpMongoDumpTestData()
		So(err, ShouldBeNil)

		session, err := testutil.GetBareSession()
		So(err, ShouldBeNil)

		collection := session.Database(testDB).Collection(testCollectionNames[0])
		restoredDB := session.Database(testDB)
		defer restoredDB.Drop(nil)

		Convey("count collection without filter", func() {
			findQuery := &db.DeferredQuery{Coll: collection}
			cnt, err := findQuery.Count(false)
			So(err, ShouldBeNil)
			So(cnt, ShouldEqual, 10)

			findQuery = &db.DeferredQuery{Coll: collection, Filter: bson.M{}}
			cnt, err = findQuery.Count(false)
			So(err, ShouldBeNil)
			So(cnt, ShouldEqual, 10)

			findQuery = &db.DeferredQuery{Coll: collection, Filter: bson.D{}}
			cnt, err = findQuery.Count(false)
			So(err, ShouldBeNil)
			So(cnt, ShouldEqual, 10)
		})

		Convey("count collection with filter in BSON.M", func() {
			findQuery := &db.DeferredQuery{Coll: collection, Filter: bson.M{"age": 1}}
			cnt, err := findQuery.Count(false)
			So(err, ShouldBeNil)
			So(cnt, ShouldEqual, 1)
		})

		Convey("count collection with filter in BSON.D", func() {
			findQuery := &db.DeferredQuery{Coll: collection, Filter: bson.D{{"age", 1}}}
			cnt, err := findQuery.Count(false)
			So(err, ShouldBeNil)
			So(cnt, ShouldEqual, 1)
		})
	})
}

func TestTimeseriesCollections(t *testing.T) {
	testtype.SkipUnlessTestType(t, testtype.IntegrationTestType)

	session, err := testutil.GetBareSession()
	if err != nil {
		t.Errorf("could not get session: %v", err)
	}
	fcv := testutil.GetFCV(session)
	if cmp, err := testutil.CompareFCV(fcv, "5.0"); err != nil || cmp < 0 {
		t.Skip("Requires server with FCV 5.0 or later")
	}

	colName := "timeseriesColl"
	dbName := "timeseries_test_DB"
	err = setUpTimeseries(dbName, colName)
	if err != nil {
		t.Errorf("could not setup timeseries collection: %v", err)
	}

	Convey("With a MongoDump instance", t, func() {

		md := simpleMongoDumpInstance()
		md.ToolOptions.Namespace.DB = dbName
		md.OutputOptions.Out = "dump"

		Convey("a timeseries collection should produce a well-formatted dump", func() {
			Convey("to an archive", func() {

				md.OutputOptions.Out = ""
				md.OutputOptions.Archive = "dump.archive"

				Convey("when dumping the whole database", func() {
					// This is the default test of "to an archive".
					// It's meant to be a noop, do not delete.
				})

				Convey("when the collection is specified in --collection", func() {
					md.ToolOptions.DB = dbName
					md.ToolOptions.Collection = colName
				})

				Convey("even when the system.buckets collection is excluded", func() {
					Convey("by --excludeCollections", func() {
						md.OutputOptions.ExcludedCollections = []string{"system.buckets." + colName}
					})

					Convey("by --excludeCollectionsWithPrefix", func() {
						md.OutputOptions.ExcludedCollectionPrefixes = []string{"system.buckets."}
					})
				})

				err = md.Init()
				So(err, ShouldBeNil)

				err = md.Dump()
				So(err, ShouldBeNil)

				path, err := os.Getwd()
				So(err, ShouldBeNil)

				archiveFilePath := util.ToUniversalPath(filepath.Join(path, "dump.archive"))

				archiveFile, err := os.Open(archiveFilePath)
				So(err, ShouldBeNil)
				archiveReader := &archive.Reader{
					In:      archiveFile,
					Prelude: &archive.Prelude{},
				}

				err = archiveReader.Prelude.Read(archiveReader.In)
				So(err, ShouldBeNil)

				collectionMetadatas, ok := archiveReader.Prelude.NamespaceMetadatasByDB[dbName]
				So(ok, ShouldBeTrue)

				So(len(collectionMetadatas), ShouldEqual, 1)
				So(collectionMetadatas[0].Collection, ShouldEqual, colName)

				pe, err := archiveReader.Prelude.NewPreludeExplorer()
				So(err, ShouldBeNil)

				archiveContents, err := pe.ReadDir()
				So(err, ShouldBeNil)

				for _, dirlike := range archiveContents {
					if dirlike.IsDir() && dirlike.Name() == dbName {
						dbContents, err := dirlike.ReadDir()
						So(err, ShouldBeNil)

						So(len(dbContents), ShouldEqual, 2)

						for _, file := range dbContents {
							So(file.Name(), ShouldBeIn, []string{colName + ".metadata.json", "system.buckets." + colName + ".bson"})
						}
					}
				}

				So(archiveFile.Close(), ShouldBeNil)
				So(os.RemoveAll(archiveFilePath), ShouldBeNil)
			})

			Convey("to a directory", func() {

				Convey("when dumping the whole database", func() {
					// This is the default test of "to a directory".
					// It's meant to be a noop, do not delete.
				})

				Convey("when the collection is specified in --collection", func() {
					md.ToolOptions.DB = dbName
					md.ToolOptions.Collection = colName
				})

				Convey("even when the system.buckets collection is excluded", func() {
					Convey("by --excludeCollections", func() {
						md.OutputOptions.ExcludedCollections = []string{"system.buckets." + colName}
					})

					Convey("by --excludeCollectionsWithPrefix", func() {
						md.OutputOptions.ExcludedCollectionPrefixes = []string{"system.buckets."}
					})
				})

				err = md.Init()
				So(err, ShouldBeNil)

				err = md.Dump()
				So(err, ShouldBeNil)

				path, err := os.Getwd()
				So(err, ShouldBeNil)

				dumpDir := util.ToUniversalPath(filepath.Join(path, "dump"))
				dumpDBDir := util.ToUniversalPath(filepath.Join(dumpDir, dbName))
				metadataFile := util.ToUniversalPath(filepath.Join(dumpDBDir, colName+".metadata.json"))
				bsonFile := util.ToUniversalPath(filepath.Join(dumpDBDir, "system.buckets."+colName+".bson"))
				So(fileDirExists(dumpDir), ShouldBeTrue)
				So(fileDirExists(dumpDBDir), ShouldBeTrue)
				So(fileDirExists(metadataFile), ShouldBeTrue)
				So(fileDirExists(bsonFile), ShouldBeTrue)

				allFiles, err := getMatchingFiles(dumpDBDir, ".*")
				So(err, ShouldBeNil)
				So(len(allFiles), ShouldEqual, 2)

				info, err := os.Stat(bsonFile)
				So(err, ShouldBeNil)
				So(info.Size(), ShouldBeGreaterThan, 0)

				So(os.RemoveAll(dumpDir), ShouldBeNil)

			})

		})

		Convey("a timeseries collection should not be dumped", func() {
			Convey("to an archive", func() {

				md.OutputOptions.Out = ""
				md.OutputOptions.Archive = "dump.archive"

				Convey("when the collection is excluded", func() {
					Convey("by --excludeCollections", func() {
						md.ToolOptions.DB = dbName
						md.OutputOptions.ExcludedCollections = []string{colName}
					})

					Convey("by --excludeCollectionsWithPrefix", func() {
						md.ToolOptions.DB = dbName
						md.OutputOptions.ExcludedCollectionPrefixes = []string{colName[:5]}
					})
				})

				err = md.Init()
				So(err, ShouldBeNil)

				err = md.Dump()
				So(err, ShouldBeNil)

				path, err := os.Getwd()
				So(err, ShouldBeNil)

				archiveFilePath := util.ToUniversalPath(filepath.Join(path, "dump.archive"))

				archiveFile, err := os.Open(archiveFilePath)
				So(err, ShouldBeNil)
				archiveReader := &archive.Reader{
					In:      archiveFile,
					Prelude: &archive.Prelude{},
				}

				err = archiveReader.Prelude.Read(archiveReader.In)
				So(err, ShouldBeNil)

				_, ok := archiveReader.Prelude.NamespaceMetadatasByDB[dbName]
				So(ok, ShouldBeFalse)

				So(archiveFile.Close(), ShouldBeNil)
				So(os.RemoveAll(archiveFilePath), ShouldBeNil)
			})

			Convey("to a directory", func() {
				Convey("when the collection is excluded", func() {
					Convey("by --excludeCollections", func() {
						md.ToolOptions.DB = dbName
						md.OutputOptions.ExcludedCollections = []string{colName}
					})

					Convey("by --excludeCollectionsWithPrefix", func() {
						md.ToolOptions.DB = dbName
						md.OutputOptions.ExcludedCollectionPrefixes = []string{colName[:5]}
					})
				})

				err = md.Init()
				So(err, ShouldBeNil)

				err = md.Dump()
				So(err, ShouldBeNil)

				path, err := os.Getwd()
				So(err, ShouldBeNil)

				dumpDir := util.ToUniversalPath(filepath.Join(path, "dump"))
				So(fileDirExists(dumpDir), ShouldBeFalse)

				So(os.RemoveAll(dumpDir), ShouldBeNil)
			})
		})

		Convey("specifying the buckets collection in --collection should fail", func() {
			md.ToolOptions.DB = dbName
			md.ToolOptions.Collection = "system.buckets." + colName

			err = md.Init()
			So(err, ShouldNotBeNil)
			So(err.Error(), ShouldEndWith, "cannot specify a system.buckets collection in --collection. "+
				"Specifying the timeseries collection will dump the system.buckets collection")
		})

		Convey("querying the timeseries collection", func() {

			Convey("by a metadata field", func() {

				Convey("with the --query option", func() {
					md.ToolOptions.DB = dbName
					md.ToolOptions.Collection = colName
					md.InputOptions.Query = "{\"my_meta.device\": 1}"
				})

				Convey("with the --queryFile option", func() {
					ioutil.WriteFile("ts_query.json", []byte("{\"my_meta.device\": 1}"), 0777)
					md.ToolOptions.DB = dbName
					md.ToolOptions.Collection = colName
					md.InputOptions.QueryFile = "ts_query.json"
				})

				err = md.Init()
				So(err, ShouldBeNil)

				err = md.Dump()
				So(err, ShouldBeNil)

				path, err := os.Getwd()
				So(err, ShouldBeNil)

				dumpDir := util.ToUniversalPath(filepath.Join(path, "dump"))
				dumpDBDir := util.ToUniversalPath(filepath.Join(dumpDir, dbName))
				metadataFile := util.ToUniversalPath(filepath.Join(dumpDBDir, colName+".metadata.json"))
				bsonFile := util.ToUniversalPath(filepath.Join(dumpDBDir, "system.buckets."+colName+".bson"))
				So(fileDirExists(dumpDir), ShouldBeTrue)
				So(fileDirExists(dumpDBDir), ShouldBeTrue)
				So(fileDirExists(metadataFile), ShouldBeTrue)
				So(fileDirExists(bsonFile), ShouldBeTrue)

				allFiles, err := getMatchingFiles(dumpDBDir, ".*")
				So(err, ShouldBeNil)
				So(len(allFiles), ShouldEqual, 2)

				info, err := os.Stat(bsonFile)
				So(err, ShouldBeNil)
				So(info.Size(), ShouldBeGreaterThan, 0)

				fd, err := os.Open(bsonFile)
				So(err, ShouldBeNil)

				bsonSource := db.NewBSONSource(fd)

				matchedDoc := bson.Raw(bsonSource.LoadNext())
				rawVal, err := matchedDoc.LookupErr("meta", "device")
				So(err, ShouldBeNil)

				val, ok := rawVal.Int32OK()
				So(ok, ShouldBeTrue)
				So(val, ShouldEqual, 1)

				// only one bucket document should be matched
				So(bsonSource.LoadNext(), ShouldBeNil)

				So(fd.Close(), ShouldBeNil)
				So(os.RemoveAll(dumpDir), ShouldBeNil)
				os.Remove("ts_query.json")

			})

		})

		Convey("by a non-metadata field", func() {

			Convey("with the --query option", func() {
				md.ToolOptions.DB = dbName
				md.ToolOptions.Collection = colName
				md.InputOptions.Query = "{\"wrong.device\": 1}"
			})

			Convey("with the --queryFile option", func() {
				ioutil.WriteFile("ts_query.json", []byte("{\"wrong.device\": 1}"), 0777)
				md.ToolOptions.DB = dbName
				md.ToolOptions.Collection = colName
				md.InputOptions.QueryFile = "ts_query.json"
			})

			err = md.Init()
			So(err, ShouldBeNil)

			err = md.Dump()
			So(err, ShouldNotBeNil)
			So(err.Error(), ShouldContainSubstring, "mongodump only processes queries on metadata fields for timeseries collections")

			os.Remove("ts_query.json")

		})

	})

	err = dropDB(dbName)
	if err != nil {
		t.Errorf("could not setup timeseries collection: %v", err)
	}
}

func TestFailDuringResharding(t *testing.T) {
	testtype.SkipUnlessTestType(t, testtype.IntegrationTestType)

	sessionProvider, _, err := testutil.GetBareSessionProvider()
	if err != nil {
		t.Errorf("could not get session provider: %v", err)
	}

	session, err := sessionProvider.GetSession()
	if err != nil {
		t.Errorf("could not get session: %v", err)
	}

	fcv := testutil.GetFCV(session)
	if cmp, err := testutil.CompareFCV(fcv, "4.9"); err != nil || cmp < 0 {
		t.Skip("Requires server with FCV 4.9 or later")
	}

	ctx := context.Background()

	if ok, _ := sessionProvider.IsReplicaSet(); !ok {
		t.SkipNow()
	}

	Convey("With a MongoDump instance", t, func() {
		err := setUpMongoDumpTestData()
		So(err, ShouldBeNil)

		md := simpleMongoDumpInstance()
		md.OutputOptions.Oplog = true
		md.ToolOptions.Namespace = &options.Namespace{}
		err = md.Init()
		So(err, ShouldBeNil)

		DefaultErrorMsg := "detected resharding in progress. Cannot dump with --oplog while resharding"
		OplogErrorMsg := "cannot dump with oplog while resharding"

		Convey("dump should fail if config.reshardingOperations exists on source", func() {
			session.Database("config").CreateCollection(ctx, "reshardingOperations")
			defer session.Database("config").Collection("reshardingOperations").Drop(ctx)

			err = md.Dump()
			So(err, ShouldNotBeNil)
			So(err.Error(), ShouldContainSubstring, DefaultErrorMsg)
		})

		Convey("dump should fail if config.localReshardingOperations.donor exists on source", func() {
			session.Database("config").CreateCollection(ctx, "localReshardingOperations.donor")
			defer session.Database("config").Collection("localReshardingOperations.donor").Drop(ctx)

			err = md.Dump()
			So(err, ShouldNotBeNil)
			So(err.Error(), ShouldContainSubstring, DefaultErrorMsg)
		})

		Convey("dump should fail if config.localReshardingOperations.recipient exists on source", func() {
			session.Database("config").CreateCollection(ctx, "localReshardingOperations.recipient")
			defer session.Database("config").Collection("localReshardingOperations.recipient").Drop(ctx)

			err = md.Dump()
			So(err, ShouldNotBeNil)
			So(err.Error(), ShouldContainSubstring, DefaultErrorMsg)
		})

		Convey("dump should fail if config.reshardingOperations created in oplog", func() {
			failpoint.ParseFailpoints("PauseBeforeDumping")
			defer failpoint.Reset()

			go func() {
				time.Sleep(2 * time.Second)
				session.Database("config").CreateCollection(ctx, "reshardingOperations")
				session.Database("config").Collection("reshardingOperations").Drop(ctx)
			}()

			err = md.Dump()

			So(err, ShouldNotBeNil)
			So(err.Error(), ShouldContainSubstring, OplogErrorMsg)
		})

		Convey("dump should fail if config.localReshardingOperations.donor created in oplog", func() {
			failpoint.ParseFailpoints("PauseBeforeDumping")
			defer failpoint.Reset()

			go func() {
				time.Sleep(2 * time.Second)
				session.Database("config").CreateCollection(ctx, "localReshardingOperations.donor")
				session.Database("config").Collection("localReshardingOperations.donor").Drop(ctx)
			}()

			err = md.Dump()

			So(err, ShouldNotBeNil)
			So(err.Error(), ShouldContainSubstring, OplogErrorMsg)
		})

		Convey("dump should fail if config.localReshardingOperations.recipient created in oplog", func() {
			failpoint.ParseFailpoints("PauseBeforeDumping")
			defer failpoint.Reset()

			go func() {
				time.Sleep(2 * time.Second)
				session.Database("config").CreateCollection(ctx, "localReshardingOperations.recipient")
				session.Database("config").Collection("localReshardingOperations.recipient").Drop(ctx)
			}()

			err = md.Dump()

			So(err, ShouldNotBeNil)
			So(err.Error(), ShouldContainSubstring, OplogErrorMsg)
		})

	})
}

// TestMongoDumpColumnstoreIndexes tests dumping a collection with Columnstore Indexes.
func TestMongoDumpColumnstoreIndexes(t *testing.T) {
	testtype.SkipUnlessTestType(t, testtype.IntegrationTestType)
	log.SetWriter(ioutil.Discard)

	session, err := testutil.GetBareSession()
	if err != nil {
		t.Errorf("could not get session: %v", err)
	}
	fcv := testutil.GetFCV(session)
	if cmp, err := testutil.CompareFCV(fcv, "6.3"); err != nil || cmp < 0 {
		t.Skip("Requires server with FCV 6.3 or later")
	}

	// Create Columnstore indexes.
	for _, colName := range testCollectionNames {
		err := setUpColumnstoreIndex(testDB, colName)
<<<<<<< HEAD
		if strings.Contains(err.Error(), "NotImplemented") {
			t.Skip("Not implemented on current version without feature flag.")
		}

=======
		if strings.Contains(err.Error(), "(NotImplemented) columnstore indexes are under development and cannot be used without enabling the feature flag") {
			t.Skip("Requires columnstore indexes to be implemented")
			return
		}
>>>>>>> 972211c6
		require.NoError(t, err)
	}

	require.NoError(t, setUpMongoDumpTestData())

	md := simpleMongoDumpInstance()
	md.ToolOptions.Namespace.DB = testDB
	md.OutputOptions.Out = "dump"

	require.NoError(t, md.Init())
	require.NoError(t, md.Dump())

	defer tearDownMongoDumpTestData()

	path, err := os.Getwd()
	require.NoError(t, err)

	dumpDir := util.ToUniversalPath(filepath.Join(path, "dump"))
	dumpDBDir := util.ToUniversalPath(filepath.Join(dumpDir, testDB))
	require.True(t, fileDirExists(dumpDir))
	require.True(t, fileDirExists(dumpDBDir))

	defer os.RemoveAll(dumpDir)

	c1, err := countNonIndexBSONFiles(dumpDBDir)
	require.NoError(t, err)

	c2, err := countMetaDataFiles(dumpDBDir)
	require.NoError(t, err)
	require.Equal(t, c1, c2)

	metaFiles, err := getMatchingFiles(dumpDBDir, ".*\\.metadata\\.json")
	require.NoError(t, err)
	require.Greater(t, len(metaFiles), 0)

	for _, metaFile := range metaFiles {
		oneMetaFile, err := os.Open(util.ToUniversalPath(filepath.Join(dumpDBDir, metaFile)))
		defer oneMetaFile.Close()
		require.NoError(t, err)
		contents, err := ioutil.ReadAll(oneMetaFile)
		var jsonResult map[string]interface{}
		err = json.Unmarshal(contents, &jsonResult)
		require.NoError(t, err)

		indexes, ok := jsonResult["indexes"]
		require.True(t, ok)
		count := 0

		for _, index := range indexes.([]interface{}) {
			indexMap, ok := index.(map[string]interface{})
			require.True(t, ok)

			if indexMap["name"] == "dump_columnstore_test" {
				count = count + 1

				require.Contains(t, indexMap, "columnstoreProjection")

				key, ok := indexMap["key"].(map[string]interface{})
				require.True(t, ok)
				require.Equal(t, key, map[string]interface{}{"$**": "columnstore"})
			}
		}
		// Expect exactly one index with name "dump_columnstore_test"
		require.Equal(t, count, 1)
	}
}<|MERGE_RESOLUTION|>--- conflicted
+++ resolved
@@ -2022,17 +2022,9 @@
 	// Create Columnstore indexes.
 	for _, colName := range testCollectionNames {
 		err := setUpColumnstoreIndex(testDB, colName)
-<<<<<<< HEAD
-		if strings.Contains(err.Error(), "NotImplemented") {
-			t.Skip("Not implemented on current version without feature flag.")
-		}
-
-=======
 		if strings.Contains(err.Error(), "(NotImplemented) columnstore indexes are under development and cannot be used without enabling the feature flag") {
 			t.Skip("Requires columnstore indexes to be implemented")
-			return
-		}
->>>>>>> 972211c6
+		}
 		require.NoError(t, err)
 	}
 
