--- conflicted
+++ resolved
@@ -436,10 +436,6 @@
 
 func (dump *MongoDump) GetValidDbs() ([]string, error) {
 	var validDbs []string
-<<<<<<< HEAD
-=======
-	dump.SessionProvider.GetSession()
->>>>>>> 5d5402b0
 	dbs, err := dump.SessionProvider.DatabaseNames()
 	if err != nil {
 		return nil, fmt.Errorf("error getting database names: %v", err)
@@ -451,13 +447,10 @@
 			// local and config can only be explicitly dumped
 			continue
 		}
-<<<<<<< HEAD
-=======
 		if dbName == "admin" && dump.isAtlasProxy {
 			// admin can't be dumped if the cluster is connected via atlas proxy
 			continue
 		}
->>>>>>> 5d5402b0
 
 		validDbs = append(validDbs, dbName)
 	}
@@ -466,21 +459,13 @@
 }
 
 // CreateAllIntents iterates through all dbs and collections and builds
-<<<<<<< HEAD
 // dump intents for each collection.
-=======
-// dump intents for each collection. Returns the db names that the intents
-// are created from.
->>>>>>> 5d5402b0
 func (dump *MongoDump) CreateAllIntents() error {
 	dbs, err := dump.GetValidDbs()
 	if err != nil {
 		return err
 	}
-<<<<<<< HEAD
-
-=======
->>>>>>> 5d5402b0
+
 	for _, dbName := range dbs {
 		if err := dump.CreateIntentsForDatabase(dbName); err != nil {
 			return fmt.Errorf("error creating intents for database %s: %v", dbName, err)
