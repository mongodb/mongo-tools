// Copyright (C) MongoDB, Inc. 2014-present.
//
// Licensed under the Apache License, Version 2.0 (the "License"); you may
// not use this file except in compliance with the License. You may obtain
// a copy of the License at http://www.apache.org/licenses/LICENSE-2.0

// Package mongoexport produces a JSON or CSV export of data stored in a MongoDB instance.
package mongoexport

import (
	"fmt"
	"io"
	"os"
	"path/filepath"
	"strings"
	"time"

	"github.com/mongodb/mongo-tools-common/bsonutil"
	"github.com/mongodb/mongo-tools-common/db"
	"github.com/mongodb/mongo-tools-common/json"
	"github.com/mongodb/mongo-tools-common/log"
	"github.com/mongodb/mongo-tools-common/options"
	"github.com/mongodb/mongo-tools-common/progress"
	"github.com/mongodb/mongo-tools-common/util"
	"go.mongodb.org/mongo-driver/bson"
	"go.mongodb.org/mongo-driver/mongo"
	driverOpts "go.mongodb.org/mongo-driver/mongo/options"
	"go.mongodb.org/mongo-driver/mongo/readpref"
)

// Output types supported by mongoexport.
const (
	CSV                            = "csv"
	JSON                           = "json"
	watchProgressorUpdateFrequency = 8000
)

// JSONFormat is the type for all valid extended JSON formats to output.
type JSONFormat string

const (
<<<<<<< HEAD
	// Canonical indicates canonical json format
	Canonical jsonFormat = "canonical"
	// Relaxed indicates relaxed json format
	Relaxed = "relaxed"
=======
	canonical JSONFormat = "canonical"
	relaxed              = "relaxed"
>>>>>>> 94cb7ce2
)

const (
	progressBarLength   = 24
	progressBarWaitTime = time.Second
)

// MongoExport is a container for the user-specified options and
// internal state used for running mongoexport.
type MongoExport struct {
	// generic mongo tool options
	ToolOptions *options.ToolOptions

	// OutputOpts controls options for how the exported data should be formatted
	OutputOpts *OutputFormatOptions

	InputOpts *InputOptions

	// for connecting to the db
	SessionProvider *db.SessionProvider
	ExportOutput    ExportOutput

	ProgressManager progress.Manager

	// Cached version of the collection info
	collInfo *db.CollectionInfo
}

// ExportOutput is an interface that specifies how a document should be formatted
// and written to an output stream.
type ExportOutput interface {
	// WriteHeader outputs any pre-record headers that are written once
	// per output file.
	WriteHeader() error

	// WriteRecord writes the given document to the given io.Writer according to
	// the format supported by the underlying ExportOutput implementation.
	ExportDocument(bson.D) error

	// WriteFooter outputs any post-record headers that are written once per
	// output file.
	WriteFooter() error

	// Flush writes any pending data to the underlying I/O stream.
	Flush() error
}

// New constructs a new MongoExport instance from the provided options.
func New(opts Options) (*MongoExport, error) {
	exporter := &MongoExport{
		ToolOptions: opts.ToolOptions,
		OutputOpts:  opts.OutputFormatOptions,
		InputOpts:   opts.InputOptions,
	}

	err := exporter.validateSettings()
	if err != nil {
		return nil, util.SetupError{
			Err:     err,
			Message: util.ShortUsage("mongoexport"),
		}
	}

	provider, err := db.NewSessionProvider(*opts.ToolOptions)
	if err != nil {
		return nil, util.SetupError{Err: err}
	}

	log.Logvf(log.Always, "connected to: %v", util.SanitizeURI(opts.URI.ConnectionString))

	isMongos, err := provider.IsMongos()
	if err != nil {
		provider.Close()
		return nil, util.SetupError{Err: err}
	}

	// warn if we are trying to export from a secondary in a sharded cluster
	pref := opts.ToolOptions.ReadPreference
	if isMongos && pref != nil && pref.Mode() != readpref.PrimaryMode {
		log.Logvf(log.Always, db.WarningNonPrimaryMongosConnection)
	}

	progressManager := progress.NewBarWriter(log.Writer(0), progressBarWaitTime, progressBarLength, false)
	progressManager.Start()

	exporter.SessionProvider = provider
	exporter.ProgressManager = progressManager
	return exporter, nil
}

// Close cleans up all the resources for a MongoExport instance.
func (exp *MongoExport) Close() {
	exp.SessionProvider.Close()
	if barWriter, ok := exp.ProgressManager.(*progress.BarWriter); ok {
		barWriter.Stop()
	}
}

// validateSettings returns an error if any settings specified on the command line
// were invalid, or nil if they are valid.
func (exp *MongoExport) validateSettings() error {
	// Namespace must have a valid database if none is specified,
	// use 'test'
	if exp.ToolOptions.Namespace.DB == "" {
		exp.ToolOptions.Namespace.DB = "test"
	}
	err := util.ValidateDBName(exp.ToolOptions.Namespace.DB)
	if err != nil {
		return err
	}

	if exp.ToolOptions.Namespace.Collection == "" {
		return fmt.Errorf("must specify a collection")
	}
	if err = util.ValidateCollectionGrammar(exp.ToolOptions.Namespace.Collection); err != nil {
		return err
	}

	exp.OutputOpts.Type = strings.ToLower(exp.OutputOpts.Type)

	if exp.OutputOpts.CSVOutputType {
		log.Logv(log.Always, "csv flag is deprecated; please use --type=csv instead")
		exp.OutputOpts.Type = CSV
	}

	if exp.OutputOpts.Type == "" {
		// special error for an empty type value
		return fmt.Errorf("--type cannot be empty")
	}
	if exp.OutputOpts.Type != CSV && exp.OutputOpts.Type != JSON {
		return fmt.Errorf("invalid output type '%v', choose 'json' or 'csv'", exp.OutputOpts.Type)
	}

	if exp.OutputOpts.JSONFormat != Canonical && exp.OutputOpts.JSONFormat != Relaxed {
		return fmt.Errorf("invalid JSON format '%v', choose 'relaxed' or 'canonical'", exp.OutputOpts.JSONFormat)
	}

	if exp.InputOpts.Query != "" && exp.InputOpts.ForceTableScan {
		return fmt.Errorf("cannot use --forceTableScan when specifying --query")
	}

	if exp.InputOpts.Query != "" && exp.InputOpts.QueryFile != "" {
		return fmt.Errorf("either --query or --queryFile can be specified as a query option")
	}

	if exp.InputOpts != nil && exp.InputOpts.HasQuery() {
		content, err := exp.InputOpts.GetQuery()
		if err != nil {
			return err
		}
		_, err2 := getObjectFromByteArg(content)
		if err2 != nil {
			return err2
		}
	}

	if exp.InputOpts != nil && exp.InputOpts.Sort != "" {
		_, err := getSortFromArg(exp.InputOpts.Sort)
		if err != nil {
			return err
		}
	}
	return nil
}

// GetOutputWriter opens and returns an io.WriteCloser for the output
// options or nil if none is set. The caller is responsible for closing it.
func (exp *MongoExport) GetOutputWriter() (io.WriteCloser, error) {
	if exp.OutputOpts.OutputFile != "" {
		// If the directory in which the output file is to be
		// written does not exist, create it
		fileDir := filepath.Dir(exp.OutputOpts.OutputFile)
		err := os.MkdirAll(fileDir, 0750)
		if err != nil {
			return nil, err
		}

		file, err := os.Create(util.ToUniversalPath(exp.OutputOpts.OutputFile))
		if err != nil {
			return nil, err
		}
		return file, err
	}
	// No writer, so caller should assume Stdout (or some other reasonable default)
	return nil, nil
}

// Take a comma-delimited set of field names and build a selector doc for query projection.
// For fields containing a dot '.', we project the entire top-level portion.
// e.g. "a,b,c.d.e,f.$" -> {a:1, b:1, "c":1, "f.$": 1}.
func makeFieldSelector(fields string) bson.M {
	selector := bson.M{"_id": 1}
	if fields == "" {
		return selector
	}

	for _, field := range strings.Split(fields, ",") {
		// Projections like "a.0" work fine for nested documents not for arrays
		// - if passed directly to mongod. To handle this, we have to retrieve
		// the entire top-level document and then filter afterwards. An exception
		// is made for '$' projections - which are passed directly to mongod.
		if i := strings.LastIndex(field, "."); i != -1 && field[i+1:] != "$" {
			field = field[:strings.Index(field, ".")]
		}
		selector[field] = 1
	}
	return selector
}

// getCount returns an estimate of how many documents the cursor will fetch
// It always returns Limit if there is a limit, assuming that in general
// limits will less then the total possible.
// If there is a query and no limit then it returns 0, because it's too expensive to count the query.
// If the collection is a view then it returns 0, because it is too expensive to count the view.
// Otherwise it returns the count minus the skip
func (exp *MongoExport) getCount() (int64, error) {
	session, err := exp.SessionProvider.GetSession()
	if err != nil {
		return 0, err
	}
	if exp.InputOpts != nil && exp.InputOpts.Limit != 0 {
		return exp.InputOpts.Limit, nil
	}
	if exp.InputOpts != nil && exp.InputOpts.Query != "" {
		return 0, nil
	}
	coll := session.Database(exp.ToolOptions.Namespace.DB).Collection(exp.ToolOptions.Namespace.Collection)

	if exp.collInfo.IsView() {
		return 0, nil
	}

	c, err := coll.EstimatedDocumentCount(nil)
	if err != nil {
		return 0, err
	}

	var skip int64
	if exp.InputOpts != nil {
		skip = exp.InputOpts.Skip
	}
	if skip > c {
		c = 0
	} else {
		c -= skip
	}
	return c, nil
}

// getCursor returns a cursor that can be iterated over to get all the documents
// to export, based on the options given to mongoexport. Also returns the
// associated session, so that it can be closed once the cursor is used up.
func (exp *MongoExport) getCursor() (*mongo.Cursor, error) {
	findOpts := driverOpts.Find()

	if exp.InputOpts != nil && exp.InputOpts.Sort != "" {
		sortD, err := getSortFromArg(exp.InputOpts.Sort)
		if err != nil {
			return nil, err
		}

		findOpts.SetSort(sortD)
	}

	query := bson.D{}
	if exp.InputOpts != nil && exp.InputOpts.HasQuery() {
		var err error
		content, err := exp.InputOpts.GetQuery()
		if err != nil {
			return nil, err
		}
		err = bson.UnmarshalExtJSON(content, false, &query)
		if err != nil {
			return nil, fmt.Errorf("error parsing query as Extended JSON: %v", err)
		}
	}

	session, err := exp.SessionProvider.GetSession()
	if err != nil {
		return nil, err
	}
	coll := session.Database(exp.ToolOptions.Namespace.DB).Collection(exp.ToolOptions.Namespace.Collection)

	// don't snapshot if we've been asked not to,
	// or if we cannot because  we are querying, sorting, or if the collection is a view
	if !exp.InputOpts.ForceTableScan && len(query) == 0 && exp.InputOpts != nil && exp.InputOpts.Sort == "" &&
		!exp.collInfo.IsView() && !exp.collInfo.IsSystemCollection() {

		// Don't hint autoIndexId:false collections
		autoIndexId, found := exp.collInfo.Options["autoIndexId"]
		if !found || autoIndexId == true {
			findOpts.SetHint(bson.D{{"_id", 1}})
		}
	}

	if exp.InputOpts != nil {
		findOpts.SetSkip(exp.InputOpts.Skip)
	}
	if exp.InputOpts != nil {
		findOpts.SetLimit(exp.InputOpts.Limit)
	}

	if len(exp.OutputOpts.Fields) > 0 {
		findOpts.SetProjection(makeFieldSelector(exp.OutputOpts.Fields))
	}

	return coll.Find(nil, query, findOpts)
}

// verifyCollectionExists checks if the collection exists. If it does, a copy of the collection info will be cached
// on the receiver. If the collection does not exist and AssertExists was specified, a non-nil error is returned.
func (exp *MongoExport) verifyCollectionExists() (bool, error) {
	session, err := exp.SessionProvider.GetSession()
	if err != nil {
		return false, err
	}

	coll := session.Database(exp.ToolOptions.Namespace.DB).Collection(exp.ToolOptions.Namespace.Collection)
	exp.collInfo, err = db.GetCollectionInfo(coll)
	if err != nil {
		return false, err
	}

	// If the collection doesn't exist, GetCollectionInfo will return nil
	if exp.collInfo == nil {
		var collInfoErr error
		if exp.InputOpts.AssertExists {
			collInfoErr = fmt.Errorf("collection '%s' does not exist", exp.ToolOptions.Namespace.Collection)
		}

		return false, collInfoErr
	}

	return true, nil
}

// Internal function that handles exporting to the given writer. Used primarily
// for testing, because it bypasses writing to the file system.
func (exp *MongoExport) exportInternal(out io.Writer) (int64, error) {
	// Check if the collection exists before starting export
	exists, err := exp.verifyCollectionExists()
	if err != nil || !exists {
		return 0, err
	}

	max, err := exp.getCount()
	if err != nil {
		return 0, err
	}

	watchProgressor := progress.NewCounter(int64(max))
	if exp.ProgressManager != nil {
		name := fmt.Sprintf("%v.%v", exp.ToolOptions.Namespace.DB, exp.ToolOptions.Namespace.Collection)
		exp.ProgressManager.Attach(name, watchProgressor)
		defer exp.ProgressManager.Detach(name)
	}

	exportOutput, err := exp.getExportOutput(out)
	if err != nil {
		return 0, err
	}

	cursor, err := exp.getCursor()
	if err != nil {
		return 0, err
	}
	defer cursor.Close(nil)

	// Write headers
	err = exportOutput.WriteHeader()
	if err != nil {
		return 0, err
	}

	docsCount := int64(0)

	// Write document content
	for cursor.Next(nil) {
		var result bson.D
		if err := cursor.Decode(&result); err != nil {
			return docsCount, err
		}

		err := exportOutput.ExportDocument(result)
		if err != nil {
			return docsCount, err
		}
		docsCount++
		if docsCount%watchProgressorUpdateFrequency == 0 {
			watchProgressor.Set(docsCount)
		}
	}
	watchProgressor.Set(docsCount)
	if err := cursor.Err(); err != nil {
		return docsCount, err
	}

	// Write footers
	err = exportOutput.WriteFooter()
	if err != nil {
		return docsCount, err
	}
	exportOutput.Flush()
	return docsCount, nil
}

// Export executes the entire export operation. It returns an integer of the count
// of documents successfully exported, and a non-nil error if something went wrong
// during the export operation.
func (exp *MongoExport) Export(out io.Writer) (int64, error) {
	count, err := exp.exportInternal(out)
	return count, err
}

// getExportOutput returns an implementation of ExportOutput which can handle
// transforming BSON documents into the appropriate output format and writing
// them to an output stream.
func (exp *MongoExport) getExportOutput(out io.Writer) (ExportOutput, error) {
	if exp.OutputOpts.Type == CSV {
		// TODO what if user specifies *both* --fields and --fieldFile?
		var fields []string
		var err error
		if len(exp.OutputOpts.Fields) > 0 {
			fields = strings.Split(exp.OutputOpts.Fields, ",")
		} else if exp.OutputOpts.FieldFile != "" {
			fields, err = util.GetFieldsFromFile(exp.OutputOpts.FieldFile)
			if err != nil {
				return nil, err
			}
		} else {
			return nil, fmt.Errorf("CSV mode requires a field list")
		}

		exportFields := make([]string, 0, len(fields))
		for _, field := range fields {
			// for '$' field projections, exclude '.$' from the field name
			if i := strings.LastIndex(field, "."); i != -1 && field[i+1:] == "$" {
				exportFields = append(exportFields, field[:i])
			} else {
				exportFields = append(exportFields, field)
			}
		}

		return NewCSVExportOutput(exportFields, exp.OutputOpts.NoHeaderLine, out), nil
	}
	return NewJSONExportOutput(exp.OutputOpts.JSONArray, exp.OutputOpts.Pretty, out, exp.OutputOpts.JSONFormat), nil
}

// getObjectFromByteArg takes an object in extended JSON, and converts it to an object that
// can be passed straight to db.collection.find(...) as a query or sort criteria.
// Returns an error if the string is not valid JSON, or extended JSON.
func getObjectFromByteArg(queryRaw []byte) (map[string]interface{}, error) {
	parsedJSON := map[string]interface{}{}
	err := json.Unmarshal(queryRaw, &parsedJSON)
	if err != nil {
		return nil, fmt.Errorf("query '%v' is not valid JSON: %v", queryRaw, err)
	}

	err = bsonutil.ConvertLegacyExtJSONDocumentToBSON(parsedJSON)
	if err != nil {
		return nil, err
	}
	return parsedJSON, nil
}

// getSortFromArg takes a sort specification in JSON and returns it as a bson.D
// object which preserves the ordering of the keys as they appear in the input.
func getSortFromArg(queryRaw string) (bson.D, error) {
	parsedJSON := bson.D{}
	err := json.Unmarshal([]byte(queryRaw), &parsedJSON)
	if err != nil {
		return nil, fmt.Errorf("query '%v' is not valid JSON: %v", queryRaw, err)
	}
	// TODO: verify sort specification before returning a nil error
	return parsedJSON, nil
}<|MERGE_RESOLUTION|>--- conflicted
+++ resolved
@@ -39,15 +39,10 @@
 type JSONFormat string
 
 const (
-<<<<<<< HEAD
-	// Canonical indicates canonical json format
-	Canonical jsonFormat = "canonical"
-	// Relaxed indicates relaxed json format
-	Relaxed = "relaxed"
-=======
-	canonical JSONFormat = "canonical"
-	relaxed              = "relaxed"
->>>>>>> 94cb7ce2
+  // Canonical indicates canonical json format
+	Canonical JSONFormat = "canonical"
+  // Relaxed indicates relaxed json format
+	Relaxed JSONFormat = "relaxed"
 )
 
 const (
